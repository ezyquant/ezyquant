.PHONY: install
install:
	pip install -U -r requirements.txt

.PHONY: test
test:
	pytest

.PHONY: format
format:
	isort .
	black .

	docformatter -i ezyquant/reader.py
	docformatter -i ezyquant/creator.py
	docformatter -i ezyquant/indicators.py
<<<<<<< HEAD
	docformatter -i ezyquant/report.py
	docformatter -i ezyquant/backtest/_backtest.py
=======
	docformatter -i ezyquant/result.py
	docformatter -i ezyquant/utils.py
>>>>>>> 0cdd9128
	docformatter -i ezyquant/backtest/backtest.py
	docformatter -i ezyquant/backtest/account.py

.PHONY: venv
venv:
	python -m venv venv

.PHONY: pdoc
pdoc:
	pdoc --docformat numpy ezyquant

.PHONY: mkdocs
mkdocs:
	mkdocs serve<|MERGE_RESOLUTION|>--- conflicted
+++ resolved
@@ -14,13 +14,9 @@
 	docformatter -i ezyquant/reader.py
 	docformatter -i ezyquant/creator.py
 	docformatter -i ezyquant/indicators.py
-<<<<<<< HEAD
 	docformatter -i ezyquant/report.py
+	docformatter -i ezyquant/utils.py
 	docformatter -i ezyquant/backtest/_backtest.py
-=======
-	docformatter -i ezyquant/result.py
-	docformatter -i ezyquant/utils.py
->>>>>>> 0cdd9128
 	docformatter -i ezyquant/backtest/backtest.py
 	docformatter -i ezyquant/backtest/account.py
 
