from functools import lru_cache, wraps
from typing import Dict, List, Optional

import numpy as np
import pandas as pd
from typing_extensions import Literal

from . import fields as fld
from . import utils
from .errors import InputError
from .indicators import TA
from .reader import SETDataReader, _SETDataReaderCached


class SETSignalCreator:
    ta = TA

    def __init__(
        self,
        start_date: str = "2010-01-01",
        end_date: Optional[str] = None,
        index_list: List[str] = ["SET100"],
        symbol_list: List[str] = [],
    ):
        """Initialize SETSignalCreator.

        Total universe is the union of symbol_list and symbols in the index_list.

        Parameters
        ----------
        start_date: str = "2010-01-01"
            Start date of data.
        end_date: Optional[str] = None
            End date of data.
        index_list: List[str] = ["SET100"]
            List of index name.
                - SET
                - mai
                - SETWB
                - SETTHSI
                - SETCLMV
                - SETHD
                - sSET
                - SET100
                - SET50
        symbol_list: List[str] = []
            List of symbol.
        """
        self._index_list: List[str] = [i.upper() for i in index_list]
        self._symbol_list: List[str] = [i.upper() for i in symbol_list]
        self._start_date: str = start_date
        self._end_date: Optional[str] = end_date

        self._sdr = _SETDataReaderCached()

    def get_data(
        self,
        field: str,
        timeframe: str,
        value_by: str = "stock",
        method: str = "constant",
        method_args: Optional[tuple] = None,
        method_kwargs: Optional[dict] = None,
        period: int = 1,
        shift: int = 0,
    ) -> pd.DataFrame:
        """Return DataFrame which columns are symbols and index is the trading
        date start from start_date to end_date.

        Banned symbols will be replaced with nan.

        Parameters
        ----------
        field: str
            Name of data field depends on timeframe and value_by.
        timeframe: str
            - daily
            - quarterly
            - yearly
            - ytd
        value_by: str = "stock"
            - stock
            - industry
            - sector
        method: str = "constant"
            Name of Dataframe rolling window functions. See <https://pandas.pydata.org/docs/reference/window.html#rolling-window-functions> for details.
            - constant
            - count
            - sum
            - mean
            - median
            - var
            - std
            - min
            - max
            - corr
            - cov
            - skew
            - kurt
            - apply
            - aggregate
            - quantile
            - sem
            - rank
        method_args: Optional[tuple] = None
            Arguments for method.
        method_kwargs: Optional[dict] = None
            Keyword arguments for method.
        period: int = 1
            Number of periods for rolling Dataframe. Period must be greater than 0.
        shift: int = 0
            Number of periods to shift Dataframe. Shift must be greater than or equal to 0.

        Returns
        -------
        pd.DataFrame
            - symbol : str as column
            - trade date : date as index

        Examples
        --------
        >>> from ezyquant import SETSignalCreator
        >>> ssc = SETSignalCreator(
        ...     start_date="2022-01-01",
        ...     end_date="2022-01-10",
        ...     index_list=[],
        ...     symbol_list=["COM7", "MALEE"],
        ... )
        >>> ssc.get_data(
        ...     field="close",
        ...     timeframe="daily",
        ...     value_by="stock",
        ...     method="constant",
        ...     period=0,
        ...     shift=0,
        ... )
                      COM7  MALEE
        2022-01-04  41.875   6.55
        2022-01-05  41.625   6.50
        2022-01-06  41.500   6.50
        2022-01-07  41.000   6.40
        2022-01-10  40.875   6.30
        ...            ...    ...
        2022-03-28  42.750   5.75
        2022-03-29  41.500   5.75
        2022-03-30  42.250   5.70
        2022-03-31  43.000   5.70
        2022-04-01  42.500   5.70

        >>> ssc.get_data(
        ...     field="cash",
        ...     timeframe="quarterly",
        ...     value_by="stock",
        ...     method="constant",
        ...     period=0,
        ...     shift=0,
        ... )
                          COM7     MALEE
        2022-01-04         NaN       NaN
        2022-01-05         NaN       NaN
        2022-01-06         NaN       NaN
        2022-01-07         NaN       NaN
        2022-01-10         NaN       NaN
        ...                ...       ...
        2022-03-28  1656882.22  80321.08
        2022-03-29  1656882.22  80321.08
        2022-03-30  1656882.22  80321.08
        2022-03-31  1656882.22  80321.08
        2022-04-01  1656882.22  80321.08
        """
        timeframe = timeframe.lower()
        value_by = value_by.lower()
        method = method.lower()

        # TODO: load mare data for shift

        if period < 1:
            raise InputError(f"period must be greater than 0. but {period} is given.")
        if shift < 0:
            raise InputError(
                f"shift must be greater than or equal to 0, but {shift} is given."
            )
        if method == fld.METHOD_CONSTANT and period != 1:
            raise InputError(f"{fld.METHOD_CONSTANT} method only support period=1")

        symbol_list = self._get_symbol_in_universe()

        if timeframe == fld.TIMEFRAME_DAILY:
            if value_by == fld.VALUE_BY_STOCK:
                df = self._get_data_symbol_daily(symbol_list=symbol_list, field=field)
            elif value_by == fld.VALUE_BY_SECTOR:
                df = self._sdr._get_daily_sector_info_by_security(
                    field=field,
                    symbol_list=symbol_list,
                    start_date=self._start_date,
                    end_date=self._end_date,
                    f_data="S",
                )
            elif value_by == fld.VALUE_BY_INDUSTRY:
                df = self._sdr._get_daily_sector_info_by_security(
                    field=field,
                    symbol_list=symbol_list,
                    start_date=self._start_date,
                    end_date=self._end_date,
                    f_data="I",
                )
            else:
                raise InputError(
                    f"{value_by} is invalid value_by. Please read document to check valid value_by."
                )

            df = self._reindex_trade_date(df)

            df = df.shift(shift)

            if method != fld.METHOD_CONSTANT:
                df = self._rolling(
                    df,
                    method=method,
                    period=period,
                    args=method_args,
                    kwargs=method_kwargs,
                )

        elif timeframe in (
            fld.TIMEFRAME_QUARTERLY,
            fld.TIMEFRAME_YEARLY,
            fld.TIMEFRAME_YTD,
        ):
            if value_by == fld.VALUE_BY_STOCK:
                df = self._get_data_fundamental_symbol(
                    symbol_list=symbol_list,
                    field=field,
                    timeframe=timeframe,
                    method=method,
                    method_args=method_args,
                    method_kwargs=method_kwargs,
                    period=period,
                    shift=shift,
                )
            else:
                raise InputError(
                    f"{value_by} is invalid value_by. Please read document to check valid value_by."
                )
        else:
            raise InputError(
                f"{timeframe} is invalid timeframe. Please read document to check valid timeframe."
            )

        df = df.reindex(columns=symbol_list)

        df.index.freq = None  # type: ignore

        df = df.mask(self.is_banned(), np.nan)

        return df

    def is_universe(self, universes: List[str]) -> pd.DataFrame:
        """Return Dataframe of boolean is universe.

        Parameters
        ----------
        universes: List[str]
            Can be list of Sector, Industry, Index or symbols.

        Returns
        -------
        pd.DataFrame of boolean
            - symbol : str as column
            - trade date : date as index

        Examples
        --------
        >>> from ezyquant import SETSignalCreator
        >>> ssc = SETSignalCreator(
        ...     start_date="2022-01-01",
        ...     end_date="2022-01-10",
        ...     index_list=[],
        ...     symbol_list=["COM7", "MALEE"],
        ... )
        >>> ssc.is_universe(["SET100"])
                    COM7  MALEE
        2022-01-04  True  False
        2022-01-05  True  False
        2022-01-06  True  False
        2022-01-07  True  False
        2022-01-10  True  False
        """
        universes = [i.upper() for i in universes]

        out = self._make_nan_df().fillna(False)

        for i in universes:
            try:
                out = out | self._is_universe_static(i)
            except InputError:
                out = out | self._is_universe_dynamic(i)

        return out

    # TODO: remove cache after improve SETSignalCreator._is_banned_sp
    @lru_cache(maxsize=1)
    def is_banned(self) -> pd.DataFrame:
        """Return True when stock was Delisted or Suspension (SP).

        Returns
        -------
        pd.DataFrame of boolean
            - symbol : str as column
            - trade date : date as index

        Examples
        --------
        >>> from ezyquant import SETSignalCreator
        >>> ssc = SETSignalCreator(
        ...     start_date="2022-01-01",
        ...     end_date="2022-01-10",
        ...     index_list=[],
        ...     symbol_list=["COM7", "MALEE", "THAI"],
        ... )
        >>> ssc.is_banned()
                     COM7  MALEE  THAI
        2022-01-04  False  False  True
        2022-01-05  False  False  True
        2022-01-06  False  False  True
        2022-01-07  False  False  True
        2022-01-10  False  False  True
        """
        return self._is_banned_delisted() | self._is_banned_sp()

    @staticmethod
    def rank(
        factor_df: pd.DataFrame,
        quantity: Optional[float] = None,
        method: Literal["average", "min", "max", "first", "dense"] = "first",
        ascending: bool = True,
        pct: bool = False,
    ):
        """Compute numerical data ranks (1 through quantity) along axis.

        Parameters
        ----------
        factor_df: pd.DataFrame
            Dataframe of numerical data.
        quantity: Optional[float] = None
            Number/Percentile of symbols to filter, filter out symbol will replace with nan. Default is None, which means rank all symbol.
        method: str = "first"
            How to rank the group of records that have the same value (i.e. ties):
                - average: average rank of the group
                - min: lowest rank in the group
                - max: highest rank in the group
                - first: ranks assigned in order they appear in the array
                - dense: like 'min', but rank always increases by 1 between groups.
        ascending: bool = True
            Whether or not the elements should be ranked in ascending order.
        pct: bool = False
            Whether or not to display the returned rankings in percentile form.

        Returns
        -------
        pd.DataFrame with data ranks as values.

        Examples
        --------
        >>> from ezyquant import SETSignalCreator
        >>> df = pd.DataFrame(
        ...     [
        ...         [11.0, 12.0, 13.0],
        ...         [21.0, float("nan"), 23.0],
        ...         [31.0, 31.0, 31.0],
        ...     ]
        ... )
        >>> SETSignalCreator.rank(df)
             0    1    2
        0  1.0  2.0  3.0
        1  1.0  NaN  2.0
        2  1.0  1.0  1.0
        """
        df = factor_df.rank(ascending=ascending, axis=1, method=method, pct=pct)
        if quantity != None:
            if quantity <= 0:
                raise InputError(
                    f"quantity must be greater than 0. but {quantity} is given."
                )
            if pct and quantity >= 1:
                raise InputError(
                    f"quantity must be less than 1 if pct is True. but {quantity} is given."
                )
            df = df.mask(df > quantity, np.nan)
        return df

    """
    Protected methods
    """

    @lru_cache(maxsize=1)
<<<<<<< HEAD
    def _make_nan_df(self) -> pd.DataFrame:
        """Make empty dataframe with trading dates as index and symbols as
        columns.

        Returns
        -------
        pd.DataFrame
            Dataframe with nan as values.
        """
        return pd.DataFrame(
            np.nan,
            index=pd.DatetimeIndex(self._get_trading_dates()),
            columns=self._get_symbol_in_universe(),
        )

    @lru_cache(maxsize=128)
=======
>>>>>>> af448554
    def _get_trading_dates(self) -> List[str]:
        end = self._end_date
        if self._end_date == None:
            end = self._sdr.last_table_update("DAILY_STOCK_TRADE")
        return self._sdr.get_trading_dates(start_date=self._start_date, end_date=end)

    @lru_cache(maxsize=1)
    def _get_symbol_in_universe(self) -> List[str]:
        symbols = set()
        index_list = [i for i in self._index_list if i not in (fld.MARKET_MAP_UPPER)]
        for i in index_list:
            df = self._get_symbols_by_index(i)
            symbols.update(df["symbol"])

        if fld.MARKET_SET in self._index_list:
            df = self._get_symbol_info(market=fld.MARKET_SET)
            symbols.update(df["symbol"])
        if fld.MARKET_MAI.upper() in self._index_list:
            df = self._get_symbol_info(market=fld.MARKET_MAI)
            symbols.update(df["symbol"])

        df = self._get_symbol_info(symbol_list=list(symbols | set(self._symbol_list)))

        return sorted(df["symbol"].to_list())

    @wraps(SETDataReader.get_symbol_info)
    def _get_symbol_info(self, *args, **kwargs) -> pd.DataFrame:
        return self._sdr.get_symbol_info(
            *args,
            **kwargs,
            sec_type="S",
            native="L",
            start_has_price_date=self._start_date,
            end_has_price_date=self._end_date,
        )

    def _reindex_trade_date(self, df: pd.DataFrame, **kwargs) -> pd.DataFrame:
        td = self._get_trading_dates()
        return self._reindex_date(df=df, index=td, **kwargs)

    def _reindex_columns_symbol(
        self, df: pd.DataFrame, fill_value=None
    ) -> pd.DataFrame:
        s = self._get_symbol_in_universe()
        return df.reindex(columns=s, fill_value=fill_value)

    def _rolling(
        self,
        data,
        method: str,
        period: int,
        args: Optional[tuple] = None,
        kwargs: Optional[dict] = None,
    ):
        if args == None:
            args = tuple()
        if kwargs == None:
            kwargs = dict()

        roll = data.rolling(period)
        try:
            data = getattr(roll, method)(*args, **kwargs)
        except AttributeError:
            raise InputError(
                f"{method} is invalid method. Please read document to check valid method."
            )
        return data

    def _rolling_skip_na_keep_inf(
        self,
        series: pd.Series,
        method: str,
        period: int,
        shift: int,
        args: Optional[tuple] = None,
        kwargs: Optional[dict] = None,
    ) -> pd.Series:
        series = series.dropna().shift(shift)

        if method != fld.METHOD_CONSTANT:
            is_inf = np.isinf(series)
            series = self._rolling(
                series, method=method, period=period, args=args, kwargs=kwargs
            )
            series = series.mask(is_inf, np.inf)

        series = series.fillna(method="ffill")

        return series

    @lru_cache(maxsize=1)
    def _get_start_as_of_security_index(self) -> Dict[str, str]:
        out = self._sdr._get_last_as_of_date_in_security_index(
            current_date=self._start_date
        )
        return {k.upper(): v for k, v in out.items()}

    def _get_symbols_by_index(self, index: str) -> pd.DataFrame:
        start_as_of_dict = self._get_start_as_of_security_index()

        return self._sdr.get_symbols_by_index(
            index_list=[index],
            start_date=start_as_of_dict.get(index),
            end_date=self._end_date,
        )

    def _get_data_symbol_daily(self, symbol_list: List[str], field: str):
        df = self._sdr.get_data_symbol_daily(
            field=field,
            symbol_list=symbol_list,
            start_date=self._start_date,
            end_date=self._end_date,
        )

        # Forward fill 0 and NaN with prior
        if field in {
            fld.D_OPEN,
            fld.D_HIGH,
            fld.D_LOW,
            fld.D_CLOSE,
            fld.D_AVERAGE,
            fld.D_LAST_BID,
            fld.D_LAST_OFFER,
        }:
            prior_df = self._sdr.get_data_symbol_daily(
                field=fld.D_PRIOR,
                symbol_list=symbol_list,
                start_date=self._start_date,
                end_date=self._end_date,
            )
            prior_df = self._reindex_trade_date(prior_df)
            prior_df = prior_df.replace(0, np.nan)
            prior_df = prior_df.fillna(method="ffill")

            df = self._reindex_trade_date(df)
            df = df.replace(0, np.nan)
            df = df.fillna(prior_df)
        return df

    def _get_data_fundamental_symbol(
        self,
        symbol_list: List[str],
        field: str,
        timeframe: str,
        method: str,
        method_args: Optional[tuple],
        method_kwargs: Optional[dict],
        period: int,
        shift: int,
    ):
        df = self._sdr._get_fundamental_data(
            field=field,
            symbol_list=symbol_list,
            start_date=self._start_date,
            end_date=self._end_date,
            timeframe=timeframe,
            fillna_value=np.inf,
        )

        df = df.apply(
            lambda x: self._rolling_skip_na_keep_inf(
                x,
                method=method,
                period=period,
                shift=shift,
                args=method_args,
                kwargs=method_kwargs,
            ),
            axis=0,
        )
        df = self._reindex_trade_date(df)
        df = df.fillna(method="ffill")
        df = df.replace(np.inf, np.nan)

        return df

    def _is_universe_static(self, universe: str) -> pd.DataFrame:
        if universe in fld.MARKET_MAP_UPPER:
            index_type = "market"
        elif universe in fld.INDUSTRY_LIST:
            index_type = "industry"
        elif universe in fld.SECTOR_LIST:
            index_type = "sector"
        elif universe in self._get_symbol_in_universe():
            index_type = "symbol"
        else:
            raise InputError(
                f"{universe} is invalid universe. Please read document to check valid universe."
            )

<<<<<<< HEAD
        df = self._get_symbol_info().set_index("symbol", drop=False)
=======
        symbol_list = self._get_symbol_in_universe()
        df = self._get_symbol_info(symbol_list=symbol_list).set_index("symbol")
>>>>>>> af448554
        tds = self._get_trading_dates()

        is_uni_dict = (df[index_type].str.upper() == universe).to_dict()
        df = pd.DataFrame(is_uni_dict, index=pd.DatetimeIndex(tds))

        # Reindex columns
        df = df.reindex(columns=sorted(df.columns))

        return df

    def _is_universe_dynamic(self, universe: str) -> pd.DataFrame:
        if universe not in fld.INDEX_LIST_UPPER:
            raise InputError(
                f"{universe} is invalid universe. Please read document to check valid universe."
            )

        df = self._get_symbols_by_index(universe)

        # Pivot
        df = utils.pivot_remove_index_name(
            df=df, index="as_of_date", columns="symbol", values="index"
        )

        # To bool
        df = df.notna()

        # Reindex
        df = self._reindex_trade_date(df, method="ffill", fill_value=False)
        df = self._reindex_columns_symbol(df, fill_value=False)

        return df

    def _is_banned_delisted(self) -> pd.DataFrame:
        symbol_list = self._get_symbol_in_universe()

        df = self._sdr.get_delisted(
            symbol_list=symbol_list,
            end_date=self._end_date,
        )

        df["true"] = True
        df = utils.pivot_remove_index_name(
            df=df, index="delisted_date", columns="symbol", values="true"
        )

        # Reindex
        df = self._reindex_trade_date(df, method="ffill", fill_value=False)
        df = self._reindex_columns_symbol(df, fill_value=False)

        return df

    def _is_banned_sp(self) -> pd.DataFrame:
        symbol_list = self._get_symbol_in_universe()

        df = self._sdr.get_sign_posting(
            symbol_list=symbol_list,
            end_date=self._end_date,
            sign_list=["SP"],
        )

        tds = self._get_trading_dates()
        df = df.fillna({"release_date": pd.Timestamp(tds[-1]) + pd.Timedelta(days=1)})

        # closed="left" because at hold date is not tradable but release date is tradable
        df["date_range"] = df.apply(
            lambda x: pd.bdate_range(
                start=x["hold_date"], end=x["release_date"], closed="left"
            ),  # type: ignore
            axis=1,
            result_type="reduce",
        )
        date_range_group = df.groupby("symbol")["date_range"].apply(
            lambda x: utils.union_datetime_index(x)
        )

        out = pd.DataFrame(
            [pd.Series(True, index=v, name=k) for k, v in date_range_group.items()]
        ).T

        # Reindex
        out = self._reindex_trade_date(out, fill_value=False)
        out = self._reindex_columns_symbol(out, fill_value=False)

        return out

    """
    Static methods
    """

    @staticmethod
    def _reindex_date(
        df: pd.DataFrame,
        index,
        method: Optional[Literal["backfill", "bfill", "ffill", "pad"]] = None,
        fill_value=None,
    ) -> pd.DataFrame:
        """Reindex and fillna with method and fill_value."""
        index = pd.DatetimeIndex(index)

        start = pd.Series([df.index.min(), index.min()]).min()
        end = pd.Series([df.index.max(), index.max()]).max()
        dr = pd.date_range(start=start, end=end)
        df = df.reindex(dr)

        if method != None:
            df = df.fillna(method=method)
        if fill_value != None:
            df = df.fillna(fill_value)

        return df.reindex(index=index)<|MERGE_RESOLUTION|>--- conflicted
+++ resolved
@@ -394,7 +394,6 @@
     """
 
     @lru_cache(maxsize=1)
-<<<<<<< HEAD
     def _make_nan_df(self) -> pd.DataFrame:
         """Make empty dataframe with trading dates as index and symbols as
         columns.
@@ -411,8 +410,6 @@
         )
 
     @lru_cache(maxsize=128)
-=======
->>>>>>> af448554
     def _get_trading_dates(self) -> List[str]:
         end = self._end_date
         if self._end_date == None:
@@ -603,12 +600,8 @@
                 f"{universe} is invalid universe. Please read document to check valid universe."
             )
 
-<<<<<<< HEAD
-        df = self._get_symbol_info().set_index("symbol", drop=False)
-=======
         symbol_list = self._get_symbol_in_universe()
-        df = self._get_symbol_info(symbol_list=symbol_list).set_index("symbol")
->>>>>>> af448554
+        df = self._get_symbol_info(symbol_list=symbol_list).set_index("symbol", drop=False)
         tds = self._get_trading_dates()
 
         is_uni_dict = (df[index_type].str.upper() == universe).to_dict()
