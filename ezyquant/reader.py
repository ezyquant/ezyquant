import warnings
from datetime import date
from functools import lru_cache
from typing import Dict, List, Optional

import pandas as pd
from pandas.errors import PerformanceWarning
from pandas.tseries.offsets import CustomBusinessDay
from sqlalchemy import Column, MetaData, Table, and_, case, func, select
from sqlalchemy.engine import Engine
from sqlalchemy.exc import DatabaseError
from sqlalchemy.sql import Select
from sqlalchemy.sql.selectable import Select

from . import fields as fld
from . import utils
from . import validators as vld
from .errors import InputError

warnings.filterwarnings("ignore", category=PerformanceWarning)

TRADE_DATE = "trade_date"
NAME = "name"
VALUE = "value"


class SETDataReader:

    _engine: Optional[Engine] = None

    def __init__(self):
        """SETDataReader read PSIMS data."""
        if self._engine == None:
            raise InputError(
                "You need to connect sqlite using ezyquant.connect_sqlite."
            )

        self._metadata = MetaData(self._engine)

        # ping database
        try:
            self._table("SECURITY")
        except DatabaseError as e:
            raise InputError(e)

    def last_table_update(self, table_name: str) -> str:
        """Last D_TRADE in table.

        Parameters
        ----------
        table_name: str
            name of table:

            - DAILY_STOCK_TRADE
            - DAILY_STOCK_STAT
            - MKTSTAT_DAILY_INDEX
            - MKTSTAT_DAILY_MARKET
            - DAILY_SECTOR_INFO

        Returns
        -------
        str
            string with format YYYY-MM-DD.
        """
        t = self._table(table_name)
        stmt = select([func.max(self._func_date(t.c.D_TRADE))])
        res = self._execute(stmt).scalar()
        assert isinstance(res, str)
        return res

    def last_update(self) -> str:
        """Last database update, checking from last D_TRADE in the following
        tables:

        - DAILY_STOCK_TRADE
        - DAILY_STOCK_STAT
        - MKTSTAT_DAILY_INDEX
        - MKTSTAT_DAILY_MARKET
        - DAILY_SECTOR_INFO

        Returns
        -------
        str
            string with format YYYY-MM-DD.
        """
        d1 = self.last_table_update("DAILY_STOCK_TRADE")
        d2 = self.last_table_update("DAILY_STOCK_STAT")
        d3 = self.last_table_update("MKTSTAT_DAILY_INDEX")
        d4 = self.last_table_update("MKTSTAT_DAILY_MARKET")
        d5 = self.last_table_update("DAILY_SECTOR_INFO")
        assert d1 == d2 == d3 == d4 == d5, "database is not consistent"
        return d1

    def get_trading_dates(
        self, start_date: Optional[str] = None, end_date: Optional[str] = None
    ) -> List[str]:
        """Data from table CALENDAR.

        Parameters
        ----------
        start_date: Optional[str] = None
            start of D_TRADE.
        end_date: Optional[str] = None
            end of D_TRADE.

        Returns
        -------
        List[str]
            list of string with format YYYY-MM-DD.
        """
        calendar_t = self._table("CALENDAR")

        stmt = select([self._func_date(calendar_t.c.D_TRADE)]).order_by(
            calendar_t.c.D_TRADE
        )

        stmt = self._filter_stmt_by_date(
            stmt=stmt,
            column=calendar_t.c.D_TRADE,
            start_date=start_date,
            end_date=end_date,
        )

        res = self._execute(stmt).all()

        return [i[0] for i in res]

    def is_trading_date(self, check_date: str) -> bool:
        """Data from table CALENDAR.

        Parameters
        ----------
        check_date: str
            string with format YYYY-MM-DD.

        Returns
        -------
        bool
            True if the trading date is exist.
        """
        calendar_t = self._table("CALENDAR")

        stmt = select([func.count(calendar_t.c.D_TRADE)]).where(
            self._func_date(calendar_t.c.D_TRADE) == check_date
        )

        res = self._execute(stmt).scalar()

        assert isinstance(res, int)
        return res > 0

    def is_today_trading_date(self) -> bool:
        """Data from table CALENDAR.

        Returns
        -------
        bool
            True if today is the trading date.
        """
        return self.is_trading_date(utils.date_to_str(date.today()))

    def get_symbol_info(
        self,
        symbol_list: Optional[List[str]] = None,
        market: Optional[str] = None,
        industry: Optional[str] = None,
        sector: Optional[str] = None,
        sec_type: Optional[str] = None,
        native: Optional[str] = None,
    ) -> pd.DataFrame:
        """Data from table SECURITY. Filter out securities without ISIN.

        Parameters
        ----------
        symbol_list: Optional[List[str]] = None
            N_SECURITY in symbol_list (must be unique).
        market: Optional[str] = None
            I_MARKET e.g. 'SET', 'mai'
        industry: Optional[str] = None
            SECTOR.N_INDUSTRY
        sector: Optional[str] = None
            SECTOR.N_SECTOR
        sec_type: Optional[str] = None
            Security type
                - S: Common
                - F: Common Foreign
                - P: Preferred
                - Q: Preferred Foreign
                - U: Unit Trusts
                - T: Unit Trusts Foreign
                - W: Warrant
                - X: Depository Receipts
                - Y: Depository Receipts Foreign
                - L: ETFs
                - O: Index Options
                - D: Debenture
                - C: Convertible Debenture
                - I: Index Warrant
                - V: Derivatives Warrant
                - R: Transferable Subscription Right
                - G: Government Bond
                - J: Convertible Preferred
        native: Optional[str] = None
            I_NATIVE
                - L: Local
                - F: Foreign
                - U: Thai Trust Fund
                - R: NVDR

        Returns
        -------
        pd.DataFrame
            symbol info dataframe contain columns:
                - symbol_id: int - I_SECURITY
                - symbol: str - N_SECURITY
                - market: str - I_MARKET
                - industry: str - SECTOR.N_INDUSTRY
                - sector: str - SECTOR.N_SECTOR
                - sec_type: str - I_SEC_TYPE
                - native: str - I_NATIVE

        Examples
        --------
        >>> from ezyquant import fields as fld
        >>> from ezyquant import SETDataReader
        >>> sdr = SETDataReader()
        >>> sdr.get_symbol_info(["BBL"])
           symbol_id symbol market industry sector sec_type native
        0          1    BBL    SET  FINCIAL   BANK        S      L
        >>> sdr.get_symbol_info(sector=fld.SECTOR_MINE)
           symbol_id symbol market industry sector sec_type native
        0        167    THL    SET  RESOURC   MINE        S      L
        1        168  THL-R    SET  RESOURC   MINE        S      R
        2        169  THL-U    SET  RESOURC   MINE        S      U
        3       2968  THL-F    SET  RESOURC   MINE        F      F
        """
        security_t = self._table("SECURITY")
        sector_t = self._table("SECTOR")

        j = self._join_sector_table(security_t, isouter=True)
        stmt = (
            select(
                [
                    security_t.c.I_SECURITY.label("symbol_id"),
                    func.trim(security_t.c.N_SECURITY).label("symbol"),
                    security_t.c.I_MARKET.label("market"),
                    func.trim(sector_t.c.N_INDUSTRY).label("industry"),
                    func.trim(sector_t.c.N_SECTOR).label("sector"),
                    security_t.c.I_SEC_TYPE.label("sec_type"),
                    security_t.c.I_NATIVE.label("native"),
                ]
            )
            .select_from(j)
            .order_by(security_t.c.I_SECURITY)
        )

        stmt = stmt.where(func.trim(security_t.c.I_ISIN) != "")

        stmt = self._filter_str_in_list(
            stmt=stmt, column=security_t.c.N_SECURITY, values=symbol_list
        )
        if market != None:
            market = market.upper()
            stmt = stmt.where(security_t.c.I_MARKET == fld.MARKET_MAP_UPPER[market])
        if industry != None:
            industry = industry.upper()
            stmt = stmt.where(func.trim(sector_t.c.N_INDUSTRY) == industry)
        if sector != None:
            sector = sector.upper()
            stmt = stmt.where(func.trim(sector_t.c.N_SECTOR) == sector)
        if sec_type != None:
            sec_type = sec_type.upper()
            stmt = stmt.where(security_t.c.I_SEC_TYPE == sec_type)
        if native != None:
            native = native.upper()
            stmt = stmt.where(security_t.c.I_NATIVE == native)

        df = self._read_sql_query(stmt)

        map_market = {v: k for k, v in fld.MARKET_MAP.items()}
        df["market"] = df["market"].replace(map_market)

        return df

    def get_company_info(self, symbol_list: Optional[List[str]] = None) -> pd.DataFrame:
        """Data from table COMPANY.

        Parameters
        ----------
        symbol_list: Optional[List[str]] = None
            SECURITY.N_SECURITY in symbol_list (must be unique).

        Returns
        -------
        pd.DataFrame
            company info dataframe contain columns:
                - company_id: int - I_COMPANY
                - symbol: str - SECURITY.N_SECURITY
                - company_name_t: str - N_COMPANY_T
                - company_name_e: str - N_COMPANY_E
                - address_t: str - A_COMPANY_T
                - address_e: str - A_COMPANY_E
                - zip: str - I_ZIP
                - tel: str - E_TEL
                - fax: str - E_FAX
                - email: str - E_EMAIL
                - url: str - E_URL
                - establish: date - D_ESTABLISH
                - dvd_policy_t: str - E_DVD_POLICY_T
                - dvd_policy_e: str - E_DVD_POLICY_E

        Examples
        --------
        >>> from ezyquant import SETDataReader
        >>> sdr = SETDataReader()
        >>> sdr.get_company_info(symbol_list=["BBL", "PTT"])
           company_id symbol               company_name_t  ...  establish                                       dvd_policy_t                                       dvd_policy_e
        0           1    BBL  ธนาคารกรุงเทพ จำกัด (มหาชน)  ...  1/12/1944  เมื่อผลประกอบการของธนาคารมีกำไร (โดยมีเงื่อนไข...  Pays when company has profit (with additional ...
        1         646    PTT    บริษัท ปตท. จำกัด (มหาชน)  ...  1/10/2001  ไม่ต่ำกว่าร้อยละ 25 ของกำไรสุทธิที่เหลือหลังหั...  Not less than 25% of net income after deductio...
        """
        company_t = self._table("COMPANY")
        security_t = self._table("SECURITY")

        j = security_t.join(company_t, company_t.c.I_COMPANY == security_t.c.I_COMPANY)
        stmt = (
            select(
                [
                    company_t.c.I_COMPANY.label("company_id"),
                    func.trim(security_t.c.N_SECURITY).label("symbol"),
                    company_t.c.N_COMPANY_T.label("company_name_t"),
                    company_t.c.N_COMPANY_E.label("company_name_e"),
                    company_t.c.A_COMPANY_T.label("address_t"),
                    company_t.c.A_COMPANY_E.label("address_e"),
                    company_t.c.I_ZIP.label("zip"),
                    company_t.c.E_TEL.label("tel"),
                    company_t.c.E_FAX.label("fax"),
                    company_t.c.E_EMAIL.label("email"),
                    company_t.c.E_URL.label("url"),
                    func.trim(company_t.c.D_ESTABLISH).label("establish"),
                    company_t.c.E_DVD_POLICY_T.label("dvd_policy_t"),
                    company_t.c.E_DVD_POLICY_E.label("dvd_policy_e"),
                ]
            )
            .select_from(j)
            .order_by(company_t.c.I_COMPANY)
        )

        stmt = self._filter_str_in_list(
            stmt=stmt, column=security_t.c.N_SECURITY, values=symbol_list
        )

        df = self._read_sql_query(stmt)
        return df

    def get_change_name(
        self,
        symbol_list: Optional[List[str]] = None,
        start_date: Optional[str] = None,
        end_date: Optional[str] = None,
    ) -> pd.DataFrame:
        """Data from table CHANGE_NAME_SECURITY.

        Parameters
        ----------
        symbol_list: Optional[List[str]] = None
            N_SECURITY in symbol_list (must be unique).
        start_date: Optional[str] = None
            start of effect_date (D_EFFECT).
        end_date: Optional[str] = None
            end of effect_date (D_EFFECT).

        Returns
        -------
        pd.DataFrame
            change name dataframe contain columns:
                - symbol_id: int - I_SECURITY
                - symbol: str - SECURITY.N_SECURITY
                - effect_date: date - D_EFFECT
                - symbol_old: str - N_SECURITY_OLD
                - symbol_new: str - N_SECURITY_NEW

        Examples
        --------
        >>> from ezyquant import SETDataReader
        >>> sdr = SETDataReader()
        >>> sdr.get_change_name(["SMG"])
           symbol_id symbol effect_date symbol_old symbol_new
        0        220    SMG  2006-07-31        SMG      SCSMG
        1        220    SMG  2014-08-28      SCSMG        SMG
        >>> sdr.get_change_name(start_date="2014-08-28", end_date="2014-08-29")
           symbol_id    symbol effect_date  symbol_old symbol_new
        0        220       SMG  2014-08-28       SCSMG        SMG
        1        221     SMG-F  2014-08-28     SCSMG-F      SMG-F
        2        222     SMG-R  2014-08-28     SCSMG-R      SMG-R
        3       2793    SMG-W1  2014-08-28    SCSMG-W1     SMG-W1
        4       2794    SMG-WB  2014-08-28    SCSMG-WB     SMG-WB
        5       3375  SMG-W1-R  2014-08-28  SCSMG-W1-R   SMG-W1-R
        """
        security_t = self._table("SECURITY")
        change_name_t = self._table("CHANGE_NAME_SECURITY")

        j = change_name_t.join(
            security_t, security_t.c.I_SECURITY == change_name_t.c.I_SECURITY
        )
        stmt = (
            select(
                [
                    change_name_t.c.I_SECURITY.label("symbol_id"),
                    func.trim(security_t.c.N_SECURITY).label("symbol"),
                    change_name_t.c.D_EFFECT.label("effect_date"),
                    func.trim(change_name_t.c.N_SECURITY_OLD).label("symbol_old"),
                    func.trim(change_name_t.c.N_SECURITY_NEW).label("symbol_new"),
                ]
            )
            .select_from(j)
            .where(change_name_t.c.D_EFFECT != None)
            .where(
                func.trim(change_name_t.c.N_SECURITY_OLD)
                != func.trim(change_name_t.c.N_SECURITY_NEW)
            )
            .order_by(change_name_t.c.D_EFFECT)
        )
        stmt = self._filter_stmt_by_symbol_and_date(
            stmt=stmt,
            symbol_column=security_t.c.N_SECURITY,
            date_column=change_name_t.c.D_EFFECT,
            symbol_list=symbol_list,
            start_date=start_date,
            end_date=end_date,
        )

        df = self._read_sql_query(stmt)
        df = df.drop_duplicates(ignore_index=True)
        return df

    def get_dividend(
        self,
        symbol_list: Optional[List[str]] = None,
        start_date: Optional[str] = None,
        end_date: Optional[str] = None,
        ca_type_list: Optional[List[str]] = None,
        adjusted_list: List[str] = ["", "CR", "PC", "RC", "SD", "XR"],
    ) -> pd.DataFrame:
        """Data from table RIGHTS_BENEFIT. Include only Cash Dividend (CD) and
        Stock Dividend (SD). Not include Cancelled (F_CANCEL!='C') and dps more
        than 0 (Z_RIGHTS>0). ex_date and pay_date can be null.

        Parameters
        ----------
        symbol_list: Optional[List[str]] = None
            N_SECURITY in symbol_list (must be unique).
        start_date: Optional[str] = None
            start of ex_date (D_SIGN).
        end_date: Optional[str] = None
            end of ex_date (D_SIGN).
        ca_type_list: Optional[List[str]] = None
            Coperatie action type (N_CA_TYPE).
                - CD - cash dividend
                - SD - stock dividend
        adjusted_list: List[str] = ["", "CR", "PC", "RC", "SD", "XR"]
            Adjust data by ca_type (empty list for no adjustment).

        Returns
        -------
        pd.DataFrame
            dividend dataframe contain columns:
                - symbol: str - SECURITY.N_SECURITY
                - ex_date: date - D_SIGN
                - pay_date: date - D_BEG_PAID
                - ca_type: str - N_CA_TYPE
                - dps: int - Z_RIGHTS

        Notes
        -----
        - ex_date and pay_date can be null.
        - pay_date can be non trade date.

        Examples
        --------
        >>> from ezyquant import SETDataReader
        >>> sdr = SETDataReader()
        >>> sdr.get_dividend(["M"])
           symbol     ex_date    pay_date ca_type  dps
        0       M  2014-05-06  2014-05-21      CD  1.6
        1       M  2014-08-20  2014-09-04      CD  0.8
        2       M  2015-04-30  2015-05-21      CD  1.0
        3       M  2015-08-24  2015-09-08      CD  0.9
        4       M  2016-04-28  2016-05-19      CD  1.0
        5       M  2016-08-23  2016-09-08      CD  1.0
        6       M  2017-05-04  2017-05-23      CD  1.1
        7       M  2017-08-22  2017-09-08      CD  1.1
        8       M  2018-05-07  2018-05-23      CD  1.2
        9       M  2018-08-22  2018-09-07      CD  1.2
        10      M  2019-05-07  2019-05-23      CD  1.3
        11      M  2019-08-26  2019-09-11      CD  1.3
        12      M  2020-04-22  2020-05-08      CD  1.3
        13      M  2020-08-24  2020-09-10      CD  0.5
        14      M  2021-05-10  2021-05-25      CD  0.5
        15      M  2022-05-10  2022-05-25      CD  0.8
        >>> sdr.get_dividend(["M"], start_date="2020-07-28", end_date="2022-05-11")
            symbol     ex_date    pay_date ca_type  dps
        0        M  2020-08-24  2020-09-10      CD  0.5
        1        M  2021-05-10  2021-05-25      CD  0.5
        2        M  2022-05-10  2022-05-25      CD  0.8
        """
        security_t = self._table("SECURITY")
        rights_benefit_t = self._table("RIGHTS_BENEFIT")

        j = rights_benefit_t.join(
            security_t, security_t.c.I_SECURITY == rights_benefit_t.c.I_SECURITY
        )
        stmt = (
            select(
                [
                    func.trim(security_t.c.N_SECURITY).label("symbol"),
                    rights_benefit_t.c.D_SIGN.label("ex_date"),
                    rights_benefit_t.c.D_BEG_PAID.label("pay_date"),
                    func.trim(rights_benefit_t.c.N_CA_TYPE).label("ca_type"),
                    rights_benefit_t.c.Z_RIGHTS.label("dps"),
                ]
            )
            .select_from(j)
            .where(func.trim(rights_benefit_t.c.N_CA_TYPE).in_(["CD", "SD"]))
            .where(func.trim(rights_benefit_t.c.F_CANCEL) != "C")
            .where(rights_benefit_t.c.Z_RIGHTS > 0)
            .order_by(rights_benefit_t.c.D_SIGN)
        )

        stmt = self._filter_stmt_by_symbol_and_date(
            stmt=stmt,
            symbol_column=security_t.c.N_SECURITY,
            date_column=rights_benefit_t.c.D_SIGN,
            symbol_list=symbol_list,
            start_date=start_date,
            end_date=end_date,
        )
        stmt = self._filter_str_in_list(
            stmt=stmt, column=rights_benefit_t.c.N_CA_TYPE, values=ca_type_list
        )

        df = self._read_sql_query(stmt)

        df = self._merge_adjust_factor_dividend(df, adjusted_list=adjusted_list)

        return df

    def get_delisted(
        self,
        symbol_list: Optional[List[str]] = None,
        start_date: Optional[str] = None,
        end_date: Optional[str] = None,
    ) -> pd.DataFrame:
        """Data from table SECURITY_DETAIL. Filter delisted by D_DELISTED !=
        None.

        Parameters
        ----------
        symbol_list: Optional[List[str]] = None
            N_SECURITY in symbol_list (must be unique).
        start_date: Optional[str] = None
            start of delisted_date (D_DELISTED).
        end_date: Optional[str] = None
            end of delisted_date (D_DELISTED).

        Returns
        -------
        pd.DataFrame
            delisted dataframe contain columns:
                - symbol: str - SECURITY.N_SECURITY
                - delisted_date: date - D_DELISTED

        Examples
        --------
        >>> from ezyquant import SETDataReader
        >>> sdr = SETDataReader()
        >>> sdr.get_delisted(start_date="2020-02-20", end_date="2020-02-20")
             symbol delisted_date
        0    ROBINS    2020-02-20
        1    KK202A    2020-02-20
        2  CB20220A    2020-02-20
        3  CB20220B    2020-02-20
        """
        security_t = self._table("SECURITY")
        security_detail_t = self._table("SECURITY_DETAIL")

        j = security_detail_t.join(
            security_t, security_t.c.I_SECURITY == security_detail_t.c.I_SECURITY
        )
        stmt = (
            select(
                [
                    func.trim(security_t.c.N_SECURITY).label("symbol"),
                    security_detail_t.c.D_DELISTED.label("delisted_date"),
                ]
            )
            .select_from(j)
            .where(security_detail_t.c.D_DELISTED != None)
            .order_by(security_detail_t.c.D_DELISTED)
        )
        stmt = self._filter_stmt_by_symbol_and_date(
            stmt=stmt,
            symbol_column=security_t.c.N_SECURITY,
            date_column=security_detail_t.c.D_DELISTED,
            symbol_list=symbol_list,
            start_date=start_date,
            end_date=end_date,
        )

        df = self._read_sql_query(stmt)
        return df

    def get_sign_posting(
        self,
        symbol_list: Optional[List[str]] = None,
        start_date: Optional[str] = None,
        end_date: Optional[str] = None,
        sign_list: Optional[List[str]] = None,
    ) -> pd.DataFrame:
        """Data from table SIGN_POSTING.

        Parameters
        ----------
        symbol_list: Optional[List[str]] = None
            N_SECURITY in symbol_list (must be unique).
        start_date: Optional[str] = None
            start of hold_date (D_HOLD).
        end_date: Optional[str] = None
            end of hold_date (D_HOLD).
        sign_list: Optional[List[str]] = None,
            N_SIGN in sign_list.
                - C - Caution Flag
                - CM - Call Market
                - DS - Designated
                - H - Halt
                - NC - Non Compliance
                - NP - Notice Pending
                - SP - Suspension
                - ST

        Returns
        -------
        pd.DataFrame
            sp dataframe contain columns:
                - symbol: str - SECURITY.N_SECURITY
                - hold_date: date - D_HOLD
                - release_date: date - D_RELEASE
                - sign: str - N_SIGN

        Examples
        --------
        >>> from ezyquant import SETDataReader
        >>> sdr = SETDataReader()
        >>> sdr.get_sign_posting(symbol_list=["THAI"], start_date="2020-11-12", end_date="2021-02-25")
          symbol  hold_date release_date sign
        0   THAI 2020-11-12   2020-11-13   SP
        1   THAI 2021-02-25          NaT   SP
        """
        security_t = self._table("SECURITY")
        sign_posting_t = self._table("SIGN_POSTING")

        j = sign_posting_t.join(
            security_t, security_t.c.I_SECURITY == sign_posting_t.c.I_SECURITY
        )
        stmt = (
            select(
                [
                    func.trim(security_t.c.N_SECURITY).label("symbol"),
                    sign_posting_t.c.D_HOLD.label("hold_date"),
                    sign_posting_t.c.D_RELEASE.label("release_date"),
                    func.trim(sign_posting_t.c.N_SIGN).label("sign"),
                ]
            )
            .select_from(j)
            .order_by(sign_posting_t.c.D_HOLD)
        )
        stmt = self._filter_stmt_by_symbol_and_date(
            stmt=stmt,
            symbol_column=security_t.c.N_SECURITY,
            date_column=sign_posting_t.c.D_HOLD,
            symbol_list=symbol_list,
            start_date=start_date,
            end_date=end_date,
        )
        stmt = self._filter_str_in_list(
            stmt=stmt, column=sign_posting_t.c.N_SIGN, values=sign_list
        )

        df = self._read_sql_query(stmt)
        return df

    def get_symbols_by_index(
        self,
        index_list: Optional[List[str]] = None,
        start_date: Optional[str] = None,
        end_date: Optional[str] = None,
    ) -> pd.DataFrame:
        """Data from table SECURITY_INDEX.

        Parameters
        ----------
        index_list: Optional[List[str]] = None
            index (SECTOR.N_SECTOR)
                - SETWB
                - SETTHSI
                - SETCLMV
                - SETHD
                - sSET
                - SET100
                - SET50
        start_date: Optional[str] = None
            start of as_of_date (D_AS_OF).
        end_date: Optional[str] = None
            end of as_of_date (D_AS_OF).

        Returns
        -------
        pd.DataFrame
            - as_of_date: date - D_AS_OF
            - index: str - SECTOR.N_SECTOR
            - symbol: str - SECURITY.N_SECURITY
            - seq: int - SECURITY_INDEX.S_SEQ

        Note
        -------
        - SET50 filter S_SEQ 1-50
        - SET100 filter S_SEQ 1-100
        - SETHD filter S_SEQ 1-30

        Examples
        --------
        >>> from ezyquant import SETDataReader
        >>> sdr = SETDataReader()
        >>> sdr.get_symbols_by_index(index_list=["SET50"], start_date="2022-01-04", end_date="2022-01-04")
           as_of_date  index  symbol  seq
        0  2022-01-04  SET50     OSP    1
        1  2022-01-04  SET50     CBG    2
        2  2022-01-04  SET50      TU    3
        3  2022-01-04  SET50    MINT    4
        4  2022-01-04  SET50     CPF    5
        5  2022-01-04  SET50    STGT    6
        6  2022-01-04  SET50   TISCO    7
        7  2022-01-04  SET50     KTB    8
        8  2022-01-04  SET50     TTB    9
        9  2022-01-04  SET50     SCB   10
        10 2022-01-04  SET50   KBANK   11
        11 2022-01-04  SET50     BBL   12
        12 2022-01-04  SET50  TIDLOR   13
        13 2022-01-04  SET50     MTC   14
        14 2022-01-04  SET50   SAWAD   15
        15 2022-01-04  SET50     KTC   16
        16 2022-01-04  SET50   PTTGC   17
        17 2022-01-04  SET50     IVL   18
        18 2022-01-04  SET50    SCGP   19
        19 2022-01-04  SET50     SCC   20
        20 2022-01-04  SET50     AWC   21
        21 2022-01-04  SET50     CPN   22
        22 2022-01-04  SET50      LH   23
        23 2022-01-04  SET50      OR   24
        24 2022-01-04  SET50    GULF   25
        25 2022-01-04  SET50   BGRIM   26
        26 2022-01-04  SET50    GPSC   27
        27 2022-01-04  SET50      EA   28
        28 2022-01-04  SET50     TOP   29
        29 2022-01-04  SET50     PTT   30
        30 2022-01-04  SET50   RATCH   31
        31 2022-01-04  SET50    IRPC   32
        32 2022-01-04  SET50    EGCO   33
        33 2022-01-04  SET50   PTTEP   34
        34 2022-01-04  SET50   BANPU   35
        35 2022-01-04  SET50     CRC   36
        36 2022-01-04  SET50    COM7   37
        37 2022-01-04  SET50  GLOBAL   38
        38 2022-01-04  SET50   CPALL   39
        39 2022-01-04  SET50   HMPRO   40
        40 2022-01-04  SET50    BDMS   41
        41 2022-01-04  SET50      BH   42
        42 2022-01-04  SET50     BEM   43
        43 2022-01-04  SET50     AOT   44
        44 2022-01-04  SET50     BTS   45
        45 2022-01-04  SET50    DTAC   46
        46 2022-01-04  SET50    TRUE   47
        47 2022-01-04  SET50  ADVANC   48
        48 2022-01-04  SET50  INTUCH   49
        49 2022-01-04  SET50     KCE   50
        """
        security_t = self._table("SECURITY")
        sector_t = self._table("SECTOR")
        security_index_t = self._table("SECURITY_INDEX")

        j = self._join_sector_table(security_index_t).join(
            security_t, security_t.c.I_SECURITY == security_index_t.c.I_SECURITY
        )
        stmt = (
            select(
                [
                    security_index_t.c.D_AS_OF.label("as_of_date"),
                    func.trim(sector_t.c.N_SECTOR).label("index"),
                    func.trim(security_t.c.N_SECURITY).label("symbol"),
                    security_index_t.c.S_SEQ.label("seq"),
                ]
            )
            .select_from(j)
            .where(
                case(
                    (
                        func.trim(sector_t.c.N_SECTOR) == fld.INDEX_SET50,
                        security_index_t.c.S_SEQ <= 50,
                    ),
                    (
                        func.trim(sector_t.c.N_SECTOR) == fld.INDEX_SET100,
                        security_index_t.c.S_SEQ <= 100,
                    ),
                    (
                        func.trim(sector_t.c.N_SECTOR) == fld.INDEX_SETHD,
                        security_index_t.c.S_SEQ <= 30,
                    ),
                    else_=True,
                )
            )
            .order_by(
                security_index_t.c.D_AS_OF,
                sector_t.c.N_SECTOR,
                security_index_t.c.S_SEQ,
            )
        )
        stmt = self._filter_stmt_by_symbol_and_date(
            stmt=stmt,
            symbol_column=sector_t.c.N_SECTOR,
            date_column=security_index_t.c.D_AS_OF,
            symbol_list=index_list,
            start_date=start_date,
            end_date=end_date,
        )

        df = self._read_sql_query(stmt)

        return df

    def get_adjust_factor(
        self,
        symbol_list: Optional[List[str]] = None,
        start_date: Optional[str] = None,
        end_date: Optional[str] = None,
        ca_type_list: Optional[List[str]] = None,
    ) -> pd.DataFrame:
        """Data from table ADJUST_FACTOR.

        Parameters
        ----------
        symbol_list: Optional[List[str]] = None
            N_SECURITY in symbol_list (must be unique).
        start_date: Optional[str] = None
            start of effect_date (D_EFFECT).
        end_date: Optional[str] = None
            end of effect_date (D_EFFECT).
        ca_type_list: Optional[List[str]] = None
            Coperatie action type (N_CA_TYPE).
                - '  '
                - 'CR' - Capital Reduction
                - 'PC' - Par Change
                - 'RC' - Ratio Change
                - 'SD' - Stock Dividend
                - 'XR' - Rights

        Returns
        -------
        pd.DataFrame
            adjust factor dataframe contain columns:
                - symbol: str - SECURITY.N_SECURITY
                - effect_date: date - D_EFFECT
                - ca_type: str - N_CA_TYPE
                - adjust_factor: float - R_ADJUST_FACTOR

        Examples
        --------
        >>> from ezyquant import SETDataReader
        >>> sdr = SETDataReader()
        >>> sdr.get_adjust_factor(symbol_list=["RAM"])
          symbol effect_date ca_type  adjust_factor
        0    RAM  2019-06-17      PC           0.05
        1    RAM  2021-11-09      PC           0.20
        """
        security_t = self._table("SECURITY")
        adjust_factor_t = self._table("ADJUST_FACTOR")

        j = adjust_factor_t.join(
            security_t, security_t.c.I_SECURITY == adjust_factor_t.c.I_SECURITY
        )
        stmt = (
            select(
                [
                    func.trim(security_t.c.N_SECURITY).label("symbol"),
                    adjust_factor_t.c.D_EFFECT.label("effect_date"),
                    adjust_factor_t.c.N_CA_TYPE.label("ca_type"),
                    adjust_factor_t.c.R_ADJUST_FACTOR.label("adjust_factor"),
                ]
            )
            .select_from(j)
            .order_by(adjust_factor_t.c.D_EFFECT)
        )
        stmt = self._filter_stmt_by_symbol_and_date(
            stmt=stmt,
            symbol_column=security_t.c.N_SECURITY,
            date_column=adjust_factor_t.c.D_EFFECT,
            symbol_list=symbol_list,
            start_date=start_date,
            end_date=end_date,
        )
        stmt = self._filter_str_in_list(
            stmt=stmt, column=adjust_factor_t.c.N_CA_TYPE, values=ca_type_list
        )

        df = self._read_sql_query(stmt)

        return df

    def get_data_symbol_daily(
        self,
        field: str,
        symbol_list: Optional[List[str]] = None,
        start_date: Optional[str] = None,
        end_date: Optional[str] = None,
        adjusted_list: List[str] = ["", "CR", "PC", "RC", "SD", "XR"],
    ) -> pd.DataFrame:
        """Data from table DAILY_STOCK_TRADE, DAILY_STOCK_STAT.

        Filter only Auto Matching (I_TRADING_METHOD='A').

        Parameters
        ----------
        field: str
            - prior
            - open
            - high
            - low
            - close
            - average
            - last_bid
            - last_offer
            - trans
            - volume
            - value
            - pe
            - pb
            - par
            - dps
            - dvd_yield
            - mkt_cap
            - eps
            - book_value
            - quarter_fin
            - month_dvd
            - as_of
            - dividend
            - status
            - benefit
            - share_listed
            - turnover
            - share_index
            - npg
            - total_volume
            - total_value
            - beta
            - roi
            - acc_dps
            - dvd_payment
            - dvd_payout
            - earning
            - iv
            - delta
            - notice
            - non_compliance
            - stabilization
            - call_market
            - caution
            - 12m_dvd_yield
            - peg
        symbol_list: Optional[List[str]] = None
            N_SECURITY in symbol_list (must be unique).
        start_date: Optional[str] = None
            start of trade_date (D_TRADE), by default None
        end_date: Optional[str] = None
            end of trade_date (D_TRADE), by default None
        adjusted_list: List[str] = ["", "CR", "PC", "RC", "SD", "XR"]
            Adjust data by ca_type (empty list for no adjustment).

        Returns
        -------
        pd.DataFrame
            - symbol(N_SECURITY): str as column
            - trade_date(D_TRADE): date as index

        Examples
        --------
        >>> from ezyquant import SETDataReader
        >>> from ezyquant import fields as fld
        >>> sdr = SETDataReader()
        >>> sdr.get_data_symbol_daily(
        ...    field=fld.D_CLOSE,
        ...    symbol_list=["COM7", "MALEE"],
        ...    start_date="2022-01-01",
        ...    end_date="2022-01-10",
        ... )
                      COM7  MALEE
        2022-01-04  41.875   6.55
        2022-01-05  41.625   6.50
        2022-01-06  41.500   6.50
        2022-01-07  41.000   6.40
        2022-01-10  40.875   6.30
        """
        adjusted_list = list(adjusted_list)  # copy to avoid modify original list
        field = field.lower()

        if symbol_list:
            symbol_list = [i.upper() for i in symbol_list]

        security_t = self._table("SECURITY")

        if field in fld.DAILY_STOCK_TRADE_MAP:
            daily_stock_t = self._table("DAILY_STOCK_TRADE")
            value_col = daily_stock_t.c[fld.DAILY_STOCK_TRADE_MAP[field]]
        elif field in fld.DAILY_STOCK_STAT_MAP:
            daily_stock_t = self._table("DAILY_STOCK_STAT")
            value_col = daily_stock_t.c[fld.DAILY_STOCK_STAT_MAP[field]]
        else:
            raise InputError(
                f"{field} is invalid field. Please read document to check valid field."
            )

        j = daily_stock_t.join(
            security_t, daily_stock_t.c.I_SECURITY == security_t.c.I_SECURITY
        )

        stmt = (
            select(
                [
                    daily_stock_t.c.D_TRADE.label(TRADE_DATE),
                    func.trim(security_t.c.N_SECURITY).label(NAME),
                    value_col.label(VALUE),
                ]
            )
            .select_from(j)
            .order_by(daily_stock_t.c.D_TRADE)
        )
        if "I_TRADING_METHOD" in daily_stock_t.c:
            stmt = stmt.where(
                func.trim(daily_stock_t.c.I_TRADING_METHOD) == "A"
            )  # Auto Matching

        vld.check_start_end_date(
            start_date=start_date,
            end_date=end_date,
            last_update_date=self.last_table_update(daily_stock_t.name),
        )
        stmt = self._filter_stmt_by_symbol_and_date(
            stmt=stmt,
            symbol_column=security_t.c.N_SECURITY,
            date_column=daily_stock_t.c.D_TRADE,
            symbol_list=symbol_list,
            start_date=start_date,
            end_date=end_date,
        )

        df = self._read_sql_query(stmt, index_col=TRADE_DATE)

        df = self._pivot_name_value(df)

        if field in {
            fld.D_PRIOR,
            fld.D_OPEN,
            fld.D_HIGH,
            fld.D_LOW,
            fld.D_CLOSE,
            fld.D_AVERAGE,
            fld.D_LAST_BID,
            fld.D_LAST_OFFER,
            fld.D_DPS,
            fld.D_EPS,
            fld.D_ACC_DPS,
        }:
            df = self._merge_adjust_factor(
                df, is_multiply=True, adjusted_list=adjusted_list
            )
        elif field in {
            fld.D_VOLUME,
            fld.D_TOTAL_VOLUME,
        }:
            df = self._merge_adjust_factor(
                df, is_multiply=False, adjusted_list=adjusted_list
            )

        if symbol_list != None:
            df = df.reindex(columns=[i for i in symbol_list if i in df.columns])

        return df

    def get_data_symbol_quarterly(
        self,
        field: str,
        symbol_list: Optional[List[str]] = None,
        start_date: Optional[str] = None,
        end_date: Optional[str] = None,
    ) -> pd.DataFrame:
        """Data from tables FINANCIAL_STAT_STD and FINANCIAL_SCREEN.If field is
        in both table, the data from FINANCIAL_STAT_STD will be used.

        FINANCIAL_STAT_STD using data from column M_ACCOUNT multiply 1000.
        FINANCIAL_SCREEN filter by I_PERIOD_TYPE='QY' and I_PERIOD in ('Q1','Q2','Q3','Q4').

        Index date is the trading date (DAILY_STOCK_STAT.D_TRADE). Data is showing at first trade date which join on D_AS_OF.

        Parameters
        ----------
        field: str
            - account_payable
            - account_receivable
            - accrued_int_receive
            - accumulate
            - allowance
            - ap_turnover
            - ar_turnover
            - as_of
            - asset_turnover
            - bad_debt
            - broker_fee
            - cap_paidin
            - cap_paidup
            - cash
            - cash_cycle
            - change_ppe
            - common_share
            - cos
            - current_asset
            - current_liability
            - current_ratio
            - de
            - deposit
            - dividend
            - dp
            - dscr
            - earning_asset
            - ebit
            - ebitda
            - ebt
            - eps
            - fix_asset_turnover
            - gross_profit_margin
            - ibde
            - int_bearing_debt
            - int_dvd_income
            - interest_coverage
            - interest_expense
            - interest_income
            - inventory
            - inventory_turnover
            - invest_asset
            - invest_sec_rev
            - invest_security
            - investment
            - loan
            - loan_deposit_revenue
            - loan_from_relatedparty
            - loan_revenue
            - loan_to_relatedparty
            - longterm_liability_currentportion
            - longterm_liability_net_currentportion
            - minority_interest
            - net_cash_flow
            - net_cashflow
            - net_financing
            - net_investing
            - net_operating
            - net_premium
            - net_profit
            - net_profit_incl_minority
            - net_profit_margin
            - net_profit_ordinary
            - operating_expense
            - operating_revenue
            - period
            - period_type
            - pl_other_activities
            - ppe
            - preferred_share
            - quarter
            - quick_ratio
            - retain_earning
            - retain_earning_unappropriate
            - roa
            - roe
            - sale
            - selling_admin
            - selling_admin_exc_renumuration
            - shld_equity
            - short_invest
            - total_asset
            - total_equity
            - total_expense
            - total_liability
            - total_revenue
            - year
        symbol_list: Optional[List[str]] = None
            N_SECURITY in symbol_list, must be unique.
        start_date: Optional[str] = None
            start of trade date (DAILY_STOCK_STAT.D_TRADE).
        end_date: Optional[str] = None
            end of trade date (DAILY_STOCK_STAT.D_TRADE).

        Returns
        -------
        pd.DataFrame
            - symbol(N_SECURITY): str as column
            - trade date(DAILY_STOCK_STAT.D_TRADE): date as index

        Examples
        --------
        >>> from ezyquant import SETDataReader
        >>> from ezyquant import fields as fld
        >>> sdr = SETDataReader()
        >>> sdr.get_data_symbol_quarterly(
        ...     field=fld.Q_TOTAL_REVENUE,
        ...     symbol_list=["COM7", "MALEE"],
        ...     start_date="2022-02-01",
        ...     end_date=None,
        ... )
                           COM7      MALEE
        2022-03-01          NaN  953995.79
        2022-03-04  17573710.66        NaN
        """
        return self._get_fundamental_data(
            symbol_list=symbol_list,
            field=field,
            start_date=start_date,
            end_date=end_date,
            timeframe=fld.TIMEFRAME_QUARTERLY,
        )

    def get_data_symbol_yearly(
        self,
        field: str,
        symbol_list: Optional[List[str]] = None,
        start_date: Optional[str] = None,
        end_date: Optional[str] = None,
    ) -> pd.DataFrame:
        """Data from table FINANCIAL_STAT_STD and FINANCIAL_SCREEN. If field is
        in both table, the data from FINANCIAL_STAT_STD will be used.

        FINANCIAL_STAT_STD filter by "I_QUARTER"='9' and using data from column M_ACCOUNT multiply 1000.
        FINANCIAL_SCREEN filter by I_PERIOD_TYPE='QY' and I_PERIOD='YE'.

        Index date is trade date (DAILY_STOCK_STAT.D_TRADE). Data is showing at first trade date which join on D_AS_OF.

        Parameters
        ----------
        field: str
            - account_payable
            - account_receivable
            - accrued_int_receive
            - accumulate
            - allowance
            - ap_turnover
            - ar_turnover
            - as_of
            - asset_turnover
            - bad_debt
            - broker_fee
            - cap_paidin
            - cap_paidup
            - cash
            - cash_cycle
            - change_ppe
            - common_share
            - cos
            - current_asset
            - current_liability
            - current_ratio
            - de
            - deposit
            - dividend
            - dp
            - dscr
            - earning_asset
            - ebit
            - ebitda
            - ebt
            - eps
            - fix_asset_turnover
            - gross_profit_margin
            - ibde
            - int_bearing_debt
            - int_dvd_income
            - interest_coverage
            - interest_expense
            - interest_income
            - inventory
            - inventory_turnover
            - invest_asset
            - invest_sec_rev
            - invest_security
            - investment
            - loan
            - loan_deposit_revenue
            - loan_from_relatedparty
            - loan_revenue
            - loan_to_relatedparty
            - longterm_liability_currentportion
            - longterm_liability_net_currentportion
            - minority_interest
            - net_cash_flow
            - net_cashflow
            - net_financing
            - net_investing
            - net_operating
            - net_premium
            - net_profit
            - net_profit_incl_minority
            - net_profit_margin
            - net_profit_ordinary
            - operating_expense
            - operating_revenue
            - period
            - period_type
            - pl_other_activities
            - ppe
            - preferred_share
            - quarter
            - quick_ratio
            - retain_earning
            - retain_earning_unappropriate
            - roa
            - roe
            - sale
            - selling_admin
            - selling_admin_exc_renumuration
            - shld_equity
            - short_invest
            - total_asset
            - total_equity
            - total_expense
            - total_liability
            - total_revenue
            - year
        symbol_list: Optional[List[str]] = None
            N_SECURITY in symbol_list, must be unique.
        start_date: Optional[str] = None
            start of trade date (DAILY_STOCK_STAT.D_TRADE).
        end_date: Optional[str] = None
            end of trade date (DAILY_STOCK_STAT.D_TRADE).

        Returns
        -------
        pd.DataFrame
            - symbol(N_SECURITY): str as column
            - trade date(DAILY_STOCK_STAT.D_TRADE): date as index

        Examples
        --------
        >>> from ezyquant import SETDataReader
        >>> from ezyquant import fields as fld
        >>> sdr = SETDataReader()
        >>> sdr.get_data_symbol_yearly(
        ...     field=fld.Y_TOTAL_REVENUE,
        ...     symbol_list=["COM7", "MALEE"],
        ...     start_date="2022-02-01",
        ...     end_date=None,
        ... )
                           COM7       MALEE
        2022-03-01          NaN  3488690.79
        2022-03-04  51154660.73         NaN
        """
        return self._get_fundamental_data(
            symbol_list=symbol_list,
            field=field,
            start_date=start_date,
            end_date=end_date,
            timeframe=fld.TIMEFRAME_YEARLY,
        )

<<<<<<< HEAD
=======
    def get_data_symbol_ttm(
        self,
        field: str,
        symbol_list: Optional[List[str]] = None,
        start_date: Optional[str] = None,
        end_date: Optional[str] = None,
    ) -> pd.DataFrame:
        """Trailing 12 months (TTM) is a term used to describe the past 12
        consecutive months of a company's performance data.

        TTM can be calculate only Income Statement and Cashflow, but not Financial Ratio and Balance Sheet.

        Data from table FINANCIAL_SCREEN.

        FINANCIAL_STAT_STD filter by using data from column M_ACC_ACCOUNT_12M multiply 1000.

        Index date is trade date (DAILY_STOCK_STAT.D_TRADE). Data is showing at first trade date which join on D_AS_OF.

        Parameters
        ----------
        field : str
            - change_ppe
            - dividend
            - dp
            - net_cash_flow
            - net_financing
            - net_investing
            - net_operating
            - bad_debt
            - broker_fee
            - cos
            - ebit
            - ebitda
            - ebt
            - int_dvd_income
            - interest_expense
            - interest_income
            - invest_sec_rev
            - loan_deposit_revenue
            - net_premium
            - net_profit
            - net_profit_incl_minority
            - net_profit_ordinary
            - operating_expense
            - operating_revenue
            - pl_other_activities
            - sale
            - selling_admin
            - selling_admin_exc_renumuration
            - total_expense
            - total_revenue
            - eps
        symbol_list : Optional[List[str]]
            N_SECURITY in symbol_list, must be unique.
        start_date : Optional[str]
            start of trade date (DAILY_STOCK_STAT.D_TRADE).
        end_date : Optional[str]
            end of trade date (DAILY_STOCK_STAT.D_TRADE).

        Returns
        -------
        pd.DataFrame
            - symbol(N_SECURITY): str as column
            - trade date(DAILY_STOCK_STAT.D_TRADE): date as index

        Examples
        --------
        >>> from ezyquant import SETDataReader
        >>> from ezyquant import fields as fld
        >>> sdr = SETDataReader()
        >>> sdr.get_data_symbol_ttm(
        ...     field=fld.Q_TOTAL_REVENUE,
        ...     symbol_list=["COM7", "MALEE"],
        ...     start_date="2022-02-01",
        ...     end_date=None,
        ... )
                           COM7       MALEE
        2022-03-01          NaN  3488690.79
        2022-03-04  51154660.73         NaN
        """
        return self._get_fundamental_data(
            symbol_list=symbol_list,
            field=field,
            start_date=start_date,
            end_date=end_date,
            timeframe=fld.TIMEFRAME_TTM,
        )

>>>>>>> 44284e92
    def get_data_symbol_ytd(
        self,
        field: str,
        symbol_list: Optional[List[str]] = None,
        start_date: Optional[str] = None,
        end_date: Optional[str] = None,
    ) -> pd.DataFrame:
        """Year to date (YTD) refers to the period of time beginning the first
        day of the current calendar year or fiscal year up to the current date.

        Data from table FINANCIAL_STAT_STD and FINANCIAL_SCREEN. If field is in both table, the data from FINANCIAL_STAT_STD will be used.

        FINANCIAL_STAT_STD using data from column M_ACC_ACCOUNT multiply 1000.
        FINANCIAL_SCREEN filter by I_PERIOD_TYPE='QY' and I_PERIOD in ('Q1','6M','9M','YE').

        Index date is trade date (DAILY_STOCK_STAT.D_TRADE). Data is showing at first DAILY_STOCK_STAT.D_TRADE which join on D_AS_OF.

        Parameters
        ----------
        field: str
            - account_payable
            - account_receivable
            - accrued_int_receive
            - accumulate
            - allowance
            - ap_turnover
            - ar_turnover
            - as_of
            - asset_turnover
            - bad_debt
            - broker_fee
            - cap_paidin
            - cap_paidup
            - cash
            - cash_cycle
            - change_ppe
            - common_share
            - cos
            - current_asset
            - current_liability
            - current_ratio
            - de
            - deposit
            - dividend
            - dp
            - dscr
            - earning_asset
            - ebit
            - ebitda
            - ebt
            - eps
            - fix_asset_turnover
            - gross_profit_margin
            - ibde
            - int_bearing_debt
            - int_dvd_income
            - interest_coverage
            - interest_expense
            - interest_income
            - inventory
            - inventory_turnover
            - invest_asset
            - invest_sec_rev
            - invest_security
            - investment
            - loan
            - loan_deposit_revenue
            - loan_from_relatedparty
            - loan_revenue
            - loan_to_relatedparty
            - longterm_liability_currentportion
            - longterm_liability_net_currentportion
            - minority_interest
            - net_cash_flow
            - net_cashflow
            - net_financing
            - net_investing
            - net_operating
            - net_premium
            - net_profit
            - net_profit_incl_minority
            - net_profit_margin
            - net_profit_ordinary
            - operating_expense
            - operating_revenue
            - period
            - period_type
            - pl_other_activities
            - ppe
            - preferred_share
            - quarter
            - quick_ratio
            - retain_earning
            - retain_earning_unappropriate
            - roa
            - roe
            - sale
            - selling_admin
            - selling_admin_exc_renumuration
            - shld_equity
            - short_invest
            - total_asset
            - total_equity
            - total_expense
            - total_liability
            - total_revenue
            - year
        symbol_list: Optional[List[str]] = None
            N_SECURITY in symbol_list, must be unique.
        start_date: Optional[str] = None
            start of trade date (DAILY_STOCK_STAT.D_TRADE).
        end_date: Optional[str] = None
            end of trade date (DAILY_STOCK_STAT.D_TRADE).

        Returns
        -------
        pd.DataFrame
            - symbol(N_SECURITY): str as column
            - trade date(DAILY_STOCK_STAT.D_TRADE): date as index

        Examples
        --------
        >>> from ezyquant import SETDataReader
        >>> from ezyquant import fields as fld
        >>> sdr = SETDataReader()
        >>> sdr.get_data_symbol_ytd(
        ...     field=fld.Q_TOTAL_REVENUE,
        ...     symbol_list=["COM7", "MALEE"],
        ...     start_date="2022-02-01",
        ...     end_date=None,
        ... )
                           COM7       MALEE
        2022-03-01          NaN  3488690.79
        2022-03-04  51154660.73         NaN
        """
        return self._get_fundamental_data(
            symbol_list=symbol_list,
            field=field,
            start_date=start_date,
            end_date=end_date,
            timeframe=fld.TIMEFRAME_YTD,
        )

    def get_data_index_daily(
        self,
        field: str,
        index_list: Optional[List[str]] = None,
        start_date: Optional[str] = None,
        end_date: Optional[str] = None,
    ) -> pd.DataFrame:
        """Data from table MKTSTAT_DAILY_INDEX, MKTSTAT_DAILY_MARKET.

        Parameters
        ----------
        field: str
            - high
            - low
            - close
            - tri
            - total_trans
            - total_volume
            - total_value
            - mkt_pe
            - mkt_pbv
            - mkt_yield
            - mkt_cap
            - mkt_par_value
            - trading_day
            - new_company
            - delisted_company
            - move_in_company
            - move_out_company
            - listed_company
            - listed_stock
        index_list: Optional[List[str]] = None
            N_SECTOR in index_list. More index can be found in ezyquant.fields.
        start_date: Optional[str] = None
            start of trade_date (D_TRADE).
        end_date: Optional[str] = None
            end of trade_date (D_TRADE).

        Returns
        -------
        pd.DataFrame
            - index: str as column
            - trade_date: date as index

        Examples
        --------
        >>> from ezyquant import SETDataReader
        >>> from ezyquant import fields as fld
        >>> sdr = SETDataReader()
        >>> sdr.get_data_index_daily(
        ...     field=fld.D_INDEX_CLOSE,
        ...     index_list=[fld.INDEX_SET, fld.INDEX_SET100],
        ...     start_date="2022-01-01",
        ...     end_date="2022-01-10",
        ... )
                        SET   SET100
        2022-01-04  1670.28  2283.56
        2022-01-05  1676.79  2291.71
        2022-01-06  1653.03  2251.78
        2022-01-07  1657.62  2257.40
        2022-01-10  1657.06  2256.14
        """
        field = field.lower()

        sector_t = self._table("SECTOR")

        if field in fld.MKTSTAT_DAILY_INDEX_MAP:
            mktstat_daily_t = self._table("MKTSTAT_DAILY_INDEX")
            field_col = mktstat_daily_t.c[fld.MKTSTAT_DAILY_INDEX_MAP[field]]
        elif field in fld.MKTSTAT_DAILY_MARKET_MAP:
            mktstat_daily_t = self._table("MKTSTAT_DAILY_MARKET")
            field_col = mktstat_daily_t.c[fld.MKTSTAT_DAILY_MARKET_MAP[field]]
        else:
            raise InputError(
                f"{field} is invalid field. Please read document to check valid field."
            )

        j = self._join_sector_table(mktstat_daily_t)

        stmt = (
            select(
                [
                    mktstat_daily_t.c.D_TRADE.label(TRADE_DATE),
                    func.trim(sector_t.c.N_SECTOR).label(NAME),
                    field_col.label(VALUE),
                ]
            )
            .select_from(j)
            .order_by(mktstat_daily_t.c.D_TRADE)
        )

        vld.check_start_end_date(
            start_date=start_date,
            end_date=end_date,
            last_update_date=self.last_table_update(mktstat_daily_t.name),
        )
        stmt = self._filter_stmt_by_symbol_and_date(
            stmt=stmt,
            symbol_column=sector_t.c.N_SECTOR,
            date_column=mktstat_daily_t.c.D_TRADE,
            symbol_list=index_list,
            start_date=start_date,
            end_date=end_date,
        )

        df = self._read_sql_query(stmt, index_col=TRADE_DATE)

        df = self._pivot_name_value(df)

        return df

    def get_data_sector_daily(
        self,
        field: str,
        market: str = fld.MARKET_SET,
        sector_list: Optional[List[str]] = None,
        start_date: Optional[str] = None,
        end_date: Optional[str] = None,
    ) -> pd.DataFrame:
        """Data from table DAILY_SECTOR_INFO. Filter only sector data.

        Parameters
        ----------
        field: str
            - prior
            - open
            - high
            - low
            - close
            - trans
            - volume
            - value
            - mkt_pe
            - mkt_pbv
            - mkt_yield
            - mkt_cap
            - turnover
            - share_listed_avg
            - beta
            - turnover_volume
            - 12m_dvd_yield
        market: str = fld.MARKET_SET
            I_MARKET (e.g. 'SET', 'mai').
        sector_list: Optional[List[str]] = None
            N_SECTOR in sector_list. More sector can be found in ezyquant.fields.
        start_date: Optional[str] = None
            start of trade_date (D_TRADE).
        end_date: Optional[str] = None
            end of trade_date (D_TRADE).

        Returns
        -------
        pd.DataFrame
            - sector: str as column
            - trade_date: date as index

        Examples
        --------
        >>> from ezyquant import SETDataReader
        >>> from ezyquant import fields as fld
        >>> sdr = SETDataReader()
        >>> sdr.get_data_sector_daily(
        ...     field=fld.D_SECTOR_CLOSE,
        ...     sector_list=[fld.SECTOR_AGRI, fld.SECTOR_BANK],
        ...     start_date="2022-01-01",
        ...     end_date="2022-01-10",
        ... )
                      AGRI    BANK
        2022-01-04  296.13  421.31
        2022-01-05  297.66  423.08
        2022-01-06  299.85  417.30
        2022-01-07  300.12  421.00
        2022-01-10  306.93  423.81
        """
        return self._get_daily_sector_info(
            field=field,
            sector_list=sector_list,
            start_date=start_date,
            end_date=end_date,
            market=market,
            f_data="S",  # sector
        )

    def get_data_industry_daily(
        self,
        field: str,
        market: str = fld.MARKET_SET,
        industry_list: Optional[List[str]] = None,
        start_date: Optional[str] = None,
        end_date: Optional[str] = None,
    ) -> pd.DataFrame:
        """Data from table DAILY_SECTOR_INFO. Filter only industry data.

        Parameters
        ----------
        field: str
            - prior
            - open
            - high
            - low
            - close
            - trans
            - volume
            - value
            - mkt_pe
            - mkt_pbv
            - mkt_yield
            - mkt_cap
            - turnover
            - share_listed_avg
            - beta
            - turnover_volume
            - 12m_dvd_yield
        market: str = fld.MARKET_SET
            I_MARKET (e.g. 'SET', 'mai').
        industry_list: Optional[List[str]] = None
            N_SECTOR in industry_list. More industry can be found in ezyquant.fields.
        start_date: Optional[str] = None
            start of trade_date (D_TRADE).
        end_date: Optional[str] = None
            end of trade_date (D_TRADE).

        Returns
        -------
        pd.DataFrame
            - industry: str as column
            - trade_date: date as index

        Examples
        --------
        >>> from ezyquant import SETDataReader
        >>> from ezyquant import fields as fld
        >>> sdr = SETDataReader()
        >>> sdr.get_data_industry_daily(
        ...     field=fld.D_INDUSTRY_CLOSE,
        ...     industry_list=[fld.INDUSTRY_AGRO, fld.INDUSTRY_CONSUMP],
        ...     start_date="2022-01-01",
        ...     end_date="2022-01-10",
        ... )
                      AGRO  CONSUMP
        2022-01-04  485.98    92.55
        2022-01-05  484.98    93.21
        2022-01-06  482.90    92.96
        2022-01-07  484.50    93.04
        2022-01-10  487.10    93.97
        """
        return self._get_daily_sector_info(
            field=field,
            sector_list=industry_list,
            start_date=start_date,
            end_date=end_date,
            market=market,
            f_data="I",  # industry
        )

    """
    Protected methods
    """

    def _func_date(self, column: Column):
        assert self._engine is not None
        if self._engine.name == "sqlite":
            return func.DATE(column)
        elif self._engine.name == "postgresql":
            return func.to_char(column, "YYYY-MM-DD")
        else:
            raise InputError("Only support sqlite and postgresql database.")

    def _table(self, name: str) -> Table:
        return Table(name, self._metadata, autoload=True)

    def _execute(self, stmt: Select):
        assert self._engine is not None
        return self._engine.execute(stmt)

    def _read_sql_query(
        self, stmt: Select, index_col: Optional[str] = None
    ) -> pd.DataFrame:
        col_name_list = [i.name for i in stmt.selected_columns]

        parse_dates = [i for i in col_name_list if i.endswith("_date")]

        assert self._engine is not None
        df = pd.read_sql_query(
            stmt,
            self._engine,
            index_col=index_col,
            parse_dates=parse_dates,
        )

        if VALUE in col_name_list:
            try:
                df = df.astype({VALUE: "float64"})
            except ValueError:
                pass

        return df

    def _filter_stmt_by_date(
        self,
        stmt: Select,
        column: Column,
        start_date: Optional[str],
        end_date: Optional[str],
    ):
        vld.check_start_end_date(start_date, end_date)

        if start_date != None:
            stmt = stmt.where(self._func_date(column) >= start_date)
        if end_date != None:
            stmt = stmt.where(self._func_date(column) <= end_date)

        return stmt

    def _filter_str_in_list(
        self, stmt: Select, column: Column, values: Optional[List[str]]
    ):
        vld.check_duplicate(values)
        if values != None:
            values = [i.strip().upper() for i in values]
            stmt = stmt.where(func.upper(func.trim(column)).in_(values))
        return stmt

    def _filter_stmt_by_symbol_and_date(
        self,
        stmt: Select,
        symbol_column: Column,
        date_column: Column,
        symbol_list: Optional[List[str]],
        start_date: Optional[str],
        end_date: Optional[str],
    ):
        stmt = self._filter_str_in_list(
            stmt=stmt, column=symbol_column, values=symbol_list
        )
        stmt = self._filter_stmt_by_date(
            stmt=stmt, column=date_column, start_date=start_date, end_date=end_date
        )
        return stmt

    @lru_cache(maxsize=128)
    def _d_trade_subquery(self):
        daily_stock_stat_t = self._table("DAILY_STOCK_STAT")
        return (
            select(
                [
                    daily_stock_stat_t.c.I_SECURITY,
                    daily_stock_stat_t.c.D_AS_OF,
                    func.min(daily_stock_stat_t.c.D_TRADE).label("D_TRADE"),
                ]
            )
            .group_by(daily_stock_stat_t.c.I_SECURITY, daily_stock_stat_t.c.D_AS_OF)
            .subquery()
        )

    def _join_security_and_d_trade_subquery(self, table: Table):
        security_t = self._table("SECURITY")
        d_trade_subquery = self._d_trade_subquery()
        return table.join(
            security_t, table.c.I_SECURITY == security_t.c.I_SECURITY
        ).join(
            d_trade_subquery,
            and_(
                table.c.I_SECURITY == d_trade_subquery.c.I_SECURITY,
                self._func_date(table.c.D_AS_OF)
                == self._func_date(d_trade_subquery.c.D_AS_OF),
            ),
        )

    def _join_sector_table(self, table: Table, isouter: bool = False):
        sector_t = self._table("SECTOR")
        return table.join(
            sector_t,
            and_(
                table.c.I_MARKET == sector_t.c.I_MARKET,
                table.c.I_INDUSTRY == sector_t.c.I_INDUSTRY,
                table.c.I_SECTOR == sector_t.c.I_SECTOR,
                table.c.I_SUBSECTOR == sector_t.c.I_SUBSECTOR,
            ),
            isouter=isouter,
        )

    def _merge_adjust_factor(
        self,
        df: pd.DataFrame,
        is_multiply: bool = True,
        start_adjust_date: Optional[str] = None,
        adjusted_list: Optional[List[str]] = None,
    ) -> pd.DataFrame:
        """Adjust dataframe by adjust_factor.

        Parameters
        ----------
        df: pd.DataFrame
            index must be trade_date and columns must be symbol.
        is_multiply: bool = True
            is multiply by adjust factor (adjust factor usually less than 1).
        start_adjust_date: Optional[str] = None
            start of get adjust factor effect date.
        adjusted_list: Optional[List[str]] = None
            n_ca_type list.

        Returns
        -------
        pd.DataFrame
            index is trade_date and columns is symbol
        """
        if df.empty:
            return df

        if start_adjust_date == None:
            start_adjust_date = utils.date_to_str(df.index.min())

        symbol_list = df.columns.tolist()

        adjust_factor_df = self._get_pivot_adjust_factor_df(
            min_date=utils.date_to_str(df.index.min()),
            max_date=utils.date_to_str(df.index.max()),
            symbol_list=symbol_list,
            start_date=start_adjust_date,
            ca_type_list=adjusted_list,
        )

        # reindex adjust_factor_df to df
        adjust_factor_df = adjust_factor_df.reindex(df.index)

        # multiply or divide
        if is_multiply:
            df = df * adjust_factor_df
        else:
            df = df / adjust_factor_df

        return df

    def _merge_adjust_factor_dividend(
        self,
        df: pd.DataFrame,
        start_adjust_date: Optional[str] = None,
        adjusted_list: Optional[List[str]] = None,
    ) -> pd.DataFrame:
        if df.empty:
            return df

        if start_adjust_date == None:
            start_adjust_date = utils.date_to_str(df["ex_date"].min())

        symbol_list = df["symbol"].unique().tolist()

        adjust_factor_df = self._get_pivot_adjust_factor_df(
            min_date=utils.date_to_str(df["ex_date"].min()),
            max_date=utils.date_to_str(df["ex_date"].max()),
            symbol_list=symbol_list,
            start_date=start_adjust_date,
            ca_type_list=adjusted_list,
        )

        adjust_factor_df = (
            adjust_factor_df.stack().rename("adjust_factor").reset_index()  # type: ignore
        )

        df = df.merge(
            adjust_factor_df,
            how="left",
            left_on=["ex_date", "symbol"],
            right_on=["effect_date", "symbol"],
            validate="m:1",
        )
        df["adjust_factor"] = df["adjust_factor"].fillna(1)

        df["dps"] *= df["adjust_factor"]

        df = df.drop(columns=["effect_date", "adjust_factor"])

        return df

    def _get_pivot_adjust_factor_df(
        self,
        min_date: str,
        max_date: str,
        symbol_list: List[str],
        start_date: Optional[str] = None,
        ca_type_list: Optional[List[str]] = None,
    ) -> pd.DataFrame:
        df = self.get_adjust_factor(
            symbol_list=symbol_list if len(symbol_list) < 100 else None,
            start_date=start_date,
            ca_type_list=ca_type_list,
        )

        # pivot table
        df = df.pivot(index="effect_date", columns="symbol", values="adjust_factor")
        # reverse cumulate product adjust factor
        df = df.iloc[::-1].cumprod(skipna=True).iloc[::-1]

        # reindex trade date
        if not df.empty:
            max_date = max(max_date, utils.date_to_str(df.index.max()))
        df = df.reindex(
            index=pd.date_range(
                start=min_date,
                end=max_date,
                normalize=True,
                name="effect_date",
            ),
            columns=symbol_list,
        )

        # shift back 1 day
        df = df.shift(-1)

        # back fill and fill 1
        df = df.fillna(method="backfill").fillna(1)

        return df

    def _get_financial_screen_stmt(self, timeframe: str, field: str) -> Select:
        TIMEFRAME_MAP = {
            fld.TIMEFRAME_QUARTERLY: ("Q1", "Q2", "Q3", "Q4"),
            fld.TIMEFRAME_YEARLY: ("YE",),
            fld.TIMEFRAME_YTD: ("Q1", "6M", "9M", "YE"),
        }

        financial_screen_t = self._table("FINANCIAL_SCREEN")
        security_t = self._table("SECURITY")
        d_trade_subquery = self._d_trade_subquery()

        value_column = financial_screen_t.c[fld.FINANCIAL_SCREEN_MAP[field]]

        stmt = (
            select(
                [
                    d_trade_subquery.c.D_TRADE.label(TRADE_DATE),
                    func.trim(security_t.c.N_SECURITY).label(NAME),
                    value_column.label(VALUE),
                ]
            )
            .select_from(self._join_security_and_d_trade_subquery(financial_screen_t))
            .where(func.trim(financial_screen_t.c.I_PERIOD_TYPE) == "QY")
            .where(
                func.trim(financial_screen_t.c.I_PERIOD).in_(TIMEFRAME_MAP[timeframe])
            )
        )

        return stmt

    def _get_financial_stat_std_stmt(self, timeframe: str, field: str) -> Select:
        financial_stat_std_t = self._table("FINANCIAL_STAT_STD")
        security_t = self._table("SECURITY")
        d_trade_subquery = self._d_trade_subquery()

        if timeframe == fld.TIMEFRAME_QUARTERLY:
            value_column = financial_stat_std_t.c["M_ACCOUNT"]
        elif timeframe == fld.TIMEFRAME_YEARLY:
            if field in fld.FINANCIAL_STAT_STD_MAP["B"]:
                value_column = financial_stat_std_t.c["M_ACCOUNT"]
            else:
                value_column = financial_stat_std_t.c["M_ACC_ACCOUNT"]
        elif timeframe == fld.TIMEFRAME_YTD:
            value_column = financial_stat_std_t.c["M_ACC_ACCOUNT"]
        else:
            raise ValueError(f"{timeframe} is not a valid timeframe")

        value_column *= 1000  # Database stores in thousands bath

        stmt = (
            select(
                [
                    d_trade_subquery.c.D_TRADE.label(TRADE_DATE),
                    func.trim(security_t.c.N_SECURITY).label(NAME),
                    value_column.label(VALUE),
                ]
            )
            .select_from(self._join_security_and_d_trade_subquery(financial_stat_std_t))
            .where(
                func.trim(financial_stat_std_t.c.N_ACCOUNT)
                == fld.FINANCIAL_STAT_STD_MAP_COMPACT[field]
            )
        )

        if timeframe == fld.TIMEFRAME_YEARLY:
            stmt = stmt.where(financial_stat_std_t.c.I_QUARTER == 9)

        return stmt

    def _get_fundamental_data(
        self,
        timeframe: str,
        field: str,
        symbol_list: Optional[List[str]] = None,
        start_date: Optional[str] = None,
        end_date: Optional[str] = None,
        fillna_value=None,
    ) -> pd.DataFrame:
        timeframe = timeframe.lower()
        field = field.lower()

        security_t = self._table("SECURITY")
        d_trade_subquery = self._d_trade_subquery()

        if field in fld.FINANCIAL_STAT_STD_MAP_COMPACT:
            stmt = self._get_financial_stat_std_stmt(field=field, timeframe=timeframe)
        elif field in fld.FINANCIAL_SCREEN_MAP and timeframe in (
            fld.TIMEFRAME_QUARTERLY,
            fld.TIMEFRAME_YEARLY,
            fld.TIMEFRAME_YTD,
        ):
            stmt = self._get_financial_screen_stmt(field=field, timeframe=timeframe)
        else:
            raise InputError(
                f"{field} is invalid field. Please read document to check valid field."
            )

        stmt = self._filter_stmt_by_symbol_and_date(
            stmt=stmt,
            symbol_column=security_t.c.N_SECURITY,
            date_column=d_trade_subquery.c.D_TRADE,
            symbol_list=symbol_list,
            start_date=start_date,
            end_date=end_date,
        )

        df = self._read_sql_query(stmt)

        # duplicate key mostly I_ACCT_FORM 6,7
        df = df.drop_duplicates(subset=[TRADE_DATE, NAME], keep="last")
        df = df.set_index(TRADE_DATE)

        if fillna_value != None:
            df = df.fillna(fillna_value)

        df = self._pivot_name_value(df)

        return df

    def _get_daily_sector_info(
        self,
        field: str,
        sector_list: Optional[List[str]],
        start_date: Optional[str],
        end_date: Optional[str],
        market: str,
        f_data: str,
    ) -> pd.DataFrame:
        market = market.upper()
        field = field.lower()
        f_data = f_data.upper()

        assert f_data in {"I", "S"}, f"{f_data} is not a valid f_data"

        sector_t = self._table("SECTOR")
        daily_sector_info_t = self._table("DAILY_SECTOR_INFO")

        j = self._join_sector_table(daily_sector_info_t)

        try:
            field_col = daily_sector_info_t.c[fld.DAILY_SECTOR_INFO_MAP[field]]
        except KeyError:
            raise InputError(
                f"{field} is invalid field. Please read document to check valid field."
            )

        # N_SECTOR is the industry name in F_DATA = 'I'
        stmt = (
            select(
                [
                    daily_sector_info_t.c.D_TRADE.label(TRADE_DATE),
                    func.trim(sector_t.c.N_SECTOR).label(NAME),
                    field_col.label(VALUE),
                ]
            )
            .select_from(j)
            .where(sector_t.c.F_DATA == f_data)
            .where(sector_t.c.I_MARKET == fld.MARKET_MAP_UPPER[market])
            .where(sector_t.c.D_CANCEL == None)
            .order_by(daily_sector_info_t.c.D_TRADE)
        )

        vld.check_start_end_date(
            start_date=start_date,
            end_date=end_date,
            last_update_date=self.last_table_update(daily_sector_info_t.name),
        )
        stmt = self._filter_stmt_by_symbol_and_date(
            stmt=stmt,
            symbol_column=sector_t.c.N_SECTOR,
            date_column=daily_sector_info_t.c.D_TRADE,
            symbol_list=sector_list,
            start_date=start_date,
            end_date=end_date,
        )

        df = self._read_sql_query(stmt, index_col=TRADE_DATE)

        df = self._pivot_name_value(df)

        return df

    def _get_daily_sector_info_by_security(
        self,
        field: str,
        symbol_list: Optional[List[str]],
        start_date: Optional[str],
        end_date: Optional[str],
        f_data: str,
    ) -> pd.DataFrame:
        # TODO: Duplicate code with _get_daily_sector_info
        field = field.lower()
        f_data = f_data.upper()

        assert f_data in {"I", "S"}, f"{f_data} is not a valid f_data"

        security_t = self._table("SECURITY")
        sector_t = self._table("SECTOR")
        daily_sector_info_t = self._table("DAILY_SECTOR_INFO")

        j = self._join_sector_table(daily_sector_info_t).join(
            security_t,
            and_(
                sector_t.c.I_MARKET == security_t.c.I_MARKET,
                sector_t.c.I_INDUSTRY == security_t.c.I_INDUSTRY,
                sector_t.c.I_SECTOR == security_t.c.I_SECTOR if f_data == "S" else True,
                sector_t.c.I_SUBSECTOR == security_t.c.I_SUBSECTOR,
            ),
        )

        try:
            field_col = daily_sector_info_t.c[fld.DAILY_SECTOR_INFO_MAP[field]]
        except KeyError:
            raise InputError(
                f"{field} is invalid field. Please read document to check valid field."
            )

        # N_SECTOR is the industry name in F_DATA = 'I'
        stmt = (
            select(
                [
                    daily_sector_info_t.c.D_TRADE.label(TRADE_DATE),
                    func.trim(security_t.c.N_SECURITY).label(NAME),
                    field_col.label(VALUE),
                ]
            )
            .select_from(j)
            .where(sector_t.c.F_DATA == f_data)
            .where(sector_t.c.D_CANCEL == None)
            .order_by(daily_sector_info_t.c.D_TRADE)
        )

        vld.check_start_end_date(
            start_date=start_date,
            end_date=end_date,
            last_update_date=self.last_table_update(daily_sector_info_t.name),
        )
        stmt = self._filter_stmt_by_symbol_and_date(
            stmt=stmt,
            symbol_column=security_t.c.N_SECURITY,
            date_column=daily_sector_info_t.c.D_TRADE,
            symbol_list=symbol_list,
            start_date=start_date,
            end_date=end_date,
        )
        df = self._read_sql_query(stmt, index_col=TRADE_DATE)

        df = self._pivot_name_value(df)

        return df

    def _get_last_as_of_date_in_security_index(
        self, current_date: Optional[str] = None
    ) -> Dict[str, str]:
        sector_t = self._table("SECTOR")
        security_index_t = self._table("SECURITY_INDEX")

        j = self._join_sector_table(security_index_t)
        stmt = (
            select(
                [
                    func.trim(sector_t.c.N_SECTOR),
                    func.max(self._func_date(security_index_t.c.D_AS_OF)),
                ]
            )
            .select_from(j)
            .group_by(sector_t.c.N_SECTOR)
        )
        stmt = self._filter_stmt_by_date(
            stmt=stmt,
            column=security_index_t.c.D_AS_OF,
            start_date=None,
            end_date=current_date,
        )

        result = self._execute(stmt).all()
        return dict(result)  # type: ignore

    """
    Custom business day functions
    """

    @lru_cache(maxsize=128)
    def _get_holidays(self) -> List[pd.Timestamp]:
        tds = self.get_trading_dates()
        return (
            pd.concat(
                [
                    pd.bdate_range(tds[0], tds[-1]).to_series(),
                    pd.DatetimeIndex(tds).to_series(),
                ]
            )
            .drop_duplicates(keep=False)
            .tolist()
        )

    def _SETBusinessDay(self, n: int = 1) -> CustomBusinessDay:
        return CustomBusinessDay(n, holidays=self._get_holidays())

    """
    Static methods
    """

    @staticmethod
    def _pivot_name_value(df: pd.DataFrame) -> pd.DataFrame:
        df = utils.pivot_remove_index_name(df=df, columns=NAME, values=VALUE)
        return df


@lru_cache(maxsize=128)
def _SETDataReaderCached() -> SETDataReader:
    out: SETDataReader = utils.wrap_cache_class(SETDataReader)()  # type: ignore

    out.get_data_symbol_daily = utils.cache_dataframe_wrapper(out.get_data_symbol_daily)  # type: ignore
    out._get_fundamental_data = utils.cache_dataframe_wrapper(
        utils.cache_wrapper(out._get_fundamental_data, maxsize=1024)
    )  # type: ignore
    out._get_daily_sector_info = utils.cache_dataframe_wrapper(
        utils.cache_wrapper(out._get_daily_sector_info)
    )  # type: ignore
    out._get_daily_sector_info_by_security = utils.cache_dataframe_wrapper(
        utils.cache_wrapper(out._get_daily_sector_info_by_security)
    )  # type: ignore

    return out


def SETBusinessDay(n: int = 1) -> CustomBusinessDay:
    return _SETDataReaderCached()._SETBusinessDay(n)<|MERGE_RESOLUTION|>--- conflicted
+++ resolved
@@ -1376,97 +1376,6 @@
             timeframe=fld.TIMEFRAME_YEARLY,
         )
 
-<<<<<<< HEAD
-=======
-    def get_data_symbol_ttm(
-        self,
-        field: str,
-        symbol_list: Optional[List[str]] = None,
-        start_date: Optional[str] = None,
-        end_date: Optional[str] = None,
-    ) -> pd.DataFrame:
-        """Trailing 12 months (TTM) is a term used to describe the past 12
-        consecutive months of a company's performance data.
-
-        TTM can be calculate only Income Statement and Cashflow, but not Financial Ratio and Balance Sheet.
-
-        Data from table FINANCIAL_SCREEN.
-
-        FINANCIAL_STAT_STD filter by using data from column M_ACC_ACCOUNT_12M multiply 1000.
-
-        Index date is trade date (DAILY_STOCK_STAT.D_TRADE). Data is showing at first trade date which join on D_AS_OF.
-
-        Parameters
-        ----------
-        field : str
-            - change_ppe
-            - dividend
-            - dp
-            - net_cash_flow
-            - net_financing
-            - net_investing
-            - net_operating
-            - bad_debt
-            - broker_fee
-            - cos
-            - ebit
-            - ebitda
-            - ebt
-            - int_dvd_income
-            - interest_expense
-            - interest_income
-            - invest_sec_rev
-            - loan_deposit_revenue
-            - net_premium
-            - net_profit
-            - net_profit_incl_minority
-            - net_profit_ordinary
-            - operating_expense
-            - operating_revenue
-            - pl_other_activities
-            - sale
-            - selling_admin
-            - selling_admin_exc_renumuration
-            - total_expense
-            - total_revenue
-            - eps
-        symbol_list : Optional[List[str]]
-            N_SECURITY in symbol_list, must be unique.
-        start_date : Optional[str]
-            start of trade date (DAILY_STOCK_STAT.D_TRADE).
-        end_date : Optional[str]
-            end of trade date (DAILY_STOCK_STAT.D_TRADE).
-
-        Returns
-        -------
-        pd.DataFrame
-            - symbol(N_SECURITY): str as column
-            - trade date(DAILY_STOCK_STAT.D_TRADE): date as index
-
-        Examples
-        --------
-        >>> from ezyquant import SETDataReader
-        >>> from ezyquant import fields as fld
-        >>> sdr = SETDataReader()
-        >>> sdr.get_data_symbol_ttm(
-        ...     field=fld.Q_TOTAL_REVENUE,
-        ...     symbol_list=["COM7", "MALEE"],
-        ...     start_date="2022-02-01",
-        ...     end_date=None,
-        ... )
-                           COM7       MALEE
-        2022-03-01          NaN  3488690.79
-        2022-03-04  51154660.73         NaN
-        """
-        return self._get_fundamental_data(
-            symbol_list=symbol_list,
-            field=field,
-            start_date=start_date,
-            end_date=end_date,
-            timeframe=fld.TIMEFRAME_TTM,
-        )
-
->>>>>>> 44284e92
     def get_data_symbol_ytd(
         self,
         field: str,
