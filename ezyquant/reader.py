--- conflicted
+++ resolved
@@ -2110,14 +2110,7 @@
         )
 
         # pivot table
-<<<<<<< HEAD
-        df = utils.pivot_remove_index_name(
-            df=df, index="effect_date", columns="symbol", values="adjust_factor"
-        )
-
-=======
         df = df.pivot(index="effect_date", columns="symbol", values="adjust_factor")
->>>>>>> 9b8f4797
         # reverse cumulate product adjust factor
         df = df.iloc[::-1].cumprod(skipna=True).iloc[::-1]
 
