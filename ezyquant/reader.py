--- conflicted
+++ resolved
@@ -2061,13 +2061,8 @@
         ):
             stmt = self._get_financial_screen_stmt(field=field, timeframe=timeframe)
         else:
-<<<<<<< HEAD
-            raise ValueError(
-                f"{field} is not supported for {timeframe}. More field in ezyquant.field"
-=======
             raise InputError(
                 f"{field} is invalid field. Please read document to check valid field."
->>>>>>> b8bac694
             )
 
         stmt = self._filter_stmt_by_symbol_and_date(
