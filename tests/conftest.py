--- conflicted
+++ resolved
@@ -11,13 +11,9 @@
 
 @pytest.fixture(scope="session")
 def sdr(sqlite_path: str) -> SETDataReader:
-<<<<<<< HEAD
-    return SETDataReader(sqlite_path)
+    return SETDataReader(sqlite_path, ping=False)
 
 
 @pytest.fixture
 def ssc() -> SETSignalCreator:
-    return SETSignalCreator()
-=======
-    return SETDataReader(sqlite_path, ping=False)
->>>>>>> ff22b043
+    return SETSignalCreator()