import dataclasses as dclass
from typing import Callable, Tuple
from unittest.mock import Mock, call

import pandas as pd
import pandas.api.types as ptypes
import pytest
from pandas.testing import assert_frame_equal, assert_index_equal, assert_series_equal
from pandas.tseries.offsets import BusinessDay

from ezyquant import validators as vld
<<<<<<< HEAD
from ezyquant.backtesting import Context
from ezyquant.backtesting._backtesting import _backtest
=======
from ezyquant.backtest import Context
from ezyquant.backtest._backtest import _backtest
from tests import utils
>>>>>>> bbc3f871

nan = float("nan")

position_columns = ["timestamp", "symbol", "volume", "cost_price", "close_price"]
trade_columns = ["matched_at", "symbol", "volume", "price", "pct_commission"]


@pytest.mark.parametrize("return_volume", [100.0, 100, 101, 101.0, 199, 199.0])
def test_backtest_algorithm(return_volume: float):
    # Mock
    index = pd.bdate_range("2000-01-01", periods=4)

    initial_cash = 1e6
    signal_df = pd.DataFrame(
        [[3.0, 4.0], [5.0, 6.0], [7.0, 8.0], [9.0, 10.0]],
        index=index,
        columns=["A", "B"],
    )
    m = Mock(return_value=return_volume)
    backtest_algorithm = lambda ctx: m(dclass.replace(ctx))
    close_price_df = pd.DataFrame(
        [[1.0, 2.0], [3.0, 4.0], [5.0, 6.0], [7.0, 8.0], [9.0, 10.0]],
        index=pd.bdate_range("2000-01-01", periods=5) - BusinessDay(),
        columns=["A", "B"],
    )
    close_price_df.index.freq = index.freq  # type: ignore
    price_match_df = signal_df.copy()
    pct_buy_slip = 0.0
    pct_sell_slip = 0.0
    pct_commission = 0.0

    # Test
    cash_series, position_df, trade_df = _backtest_and_check(
        initial_cash=initial_cash,
        signal_df=signal_df,
        backtest_algorithm=backtest_algorithm,
        close_price_df=close_price_df,
        price_match_df=price_match_df,
        pct_buy_slip=pct_buy_slip,
        pct_sell_slip=pct_sell_slip,
        pct_commission=pct_commission,
    )

    # Check
    assert m.call_count == 8
    m.assert_has_calls(
        [
            call(
                Context(
                    ts=pd.Timestamp("2000-01-03 00:00:00"),
                    symbol="A",
                    signal=3.0,
                    close_price=1.0,
                    volume=0.0,
                    cost_price=0.0,
                    cash=1000000.0,
                    total_cost_value=0.0,
                    total_market_value=0.0,
                    port_value=1000000.0,
                )
            ),
            call(
                Context(
                    ts=pd.Timestamp("2000-01-03 00:00:00"),
                    symbol="B",
                    signal=4.0,
                    close_price=2.0,
                    volume=0.0,
                    cost_price=0.0,
                    cash=1000000.0,
                    total_cost_value=0.0,
                    total_market_value=0.0,
                    port_value=1000000.0,
                )
            ),
            call(
                Context(
                    ts=pd.Timestamp("2000-01-04 00:00:00"),
                    symbol="A",
                    signal=5.0,
                    close_price=3.0,
                    volume=100.0,
                    cost_price=3.0,
                    cash=999300.0,
                    total_cost_value=700.0,
                    total_market_value=700.0,
                    port_value=1000000.0,
                )
            ),
            call(
                Context(
                    ts=pd.Timestamp("2000-01-04 00:00:00"),
                    symbol="B",
                    signal=6.0,
                    close_price=4.0,
                    volume=100.0,
                    cost_price=4.0,
                    cash=999300.0,
                    total_cost_value=700.0,
                    total_market_value=700.0,
                    port_value=1000000.0,
                )
            ),
            call(
                Context(
                    ts=pd.Timestamp("2000-01-05 00:00:00"),
                    symbol="A",
                    signal=7.0,
                    close_price=5.0,
                    volume=200.0,
                    cost_price=4.0,
                    cash=998200.0,
                    total_cost_value=1800.0,
                    total_market_value=2200.0,
                    port_value=1000400.0,
                )
            ),
            call(
                Context(
                    ts=pd.Timestamp("2000-01-05 00:00:00"),
                    symbol="B",
                    signal=8.0,
                    close_price=6.0,
                    volume=200.0,
                    cost_price=5.0,
                    cash=998200.0,
                    total_cost_value=1800.0,
                    total_market_value=2200.0,
                    port_value=1000400.0,
                )
            ),
            call(
                Context(
                    ts=pd.Timestamp("2000-01-06 00:00:00"),
                    symbol="A",
                    signal=9.0,
                    close_price=7.0,
                    volume=300.0,
                    cost_price=5.0,
                    cash=996700.0,
                    total_cost_value=3300.0,
                    total_market_value=4500.0,
                    port_value=1001200.0,
                )
            ),
            call(
                Context(
                    ts=pd.Timestamp("2000-01-06 00:00:00"),
                    symbol="B",
                    signal=10.0,
                    close_price=8.0,
                    volume=300.0,
                    cost_price=6.0,
                    cash=996700.0,
                    total_cost_value=3300.0,
                    total_market_value=4500.0,
                    port_value=1001200.0,
                )
            ),
        ]
    )

    assert_series_equal(
        cash_series,
        pd.Series([999300.0, 998200.0, 996700.0, 994800.0], index=index),
    )
    assert_frame_equal(
        position_df,
        pd.DataFrame(
            [
                [pd.Timestamp("2000-01-03"), "A", 100.0, 3.0, 3.0],
                [pd.Timestamp("2000-01-03"), "B", 100.0, 4.0, 4.0],
                [pd.Timestamp("2000-01-04"), "A", 200.0, 4.0, 5.0],
                [pd.Timestamp("2000-01-04"), "B", 200.0, 5.0, 6.0],
                [pd.Timestamp("2000-01-05"), "A", 300.0, 5.0, 7.0],
                [pd.Timestamp("2000-01-05"), "B", 300.0, 6.0, 8.0],
                [pd.Timestamp("2000-01-06"), "A", 400.0, 6.0, 9.0],
                [pd.Timestamp("2000-01-06"), "B", 400.0, 7.0, 10.0],
            ],
            columns=position_columns,
        ),
    )
    assert_frame_equal(
        trade_df,
        pd.DataFrame(
            [
                [pd.Timestamp("2000-01-03"), "A", 100.0, 3.0, 0.0],
                [pd.Timestamp("2000-01-03"), "B", 100.0, 4.0, 0.0],
                [pd.Timestamp("2000-01-04"), "A", 100.0, 5.0, 0.0],
                [pd.Timestamp("2000-01-04"), "B", 100.0, 6.0, 0.0],
                [pd.Timestamp("2000-01-05"), "A", 100.0, 7.0, 0.0],
                [pd.Timestamp("2000-01-05"), "B", 100.0, 8.0, 0.0],
                [pd.Timestamp("2000-01-06"), "A", 100.0, 9.0, 0.0],
                [pd.Timestamp("2000-01-06"), "B", 100.0, 10.0, 0.0],
            ],
            columns=trade_columns,
        ),
    )


@pytest.mark.parametrize("pct_buy_slip", [0.0, 0.1])
@pytest.mark.parametrize("pct_sell_slip", [0.0, 0.1])
@pytest.mark.parametrize("pct_commission", [0.0, 0.1])
class TestNoTrade:
    @pytest.mark.parametrize(("initial_cash"), [0.0, 1.0])
    def test_no_cash(
        self,
        initial_cash: float,
        pct_buy_slip: float,
        pct_sell_slip: float,
        pct_commission: float,
    ):
        self._test(
            initial_cash=initial_cash,
            pct_buy_slip=pct_buy_slip,
            pct_sell_slip=pct_sell_slip,
            pct_commission=pct_commission,
        )

    @pytest.mark.parametrize(
        "signal_df", [utils.make_data_df(0), utils.make_data_df(nan)]
    )
    def test_no_signal(
        self,
        signal_df: pd.DataFrame,
        pct_buy_slip: float,
        pct_sell_slip: float,
        pct_commission: float,
    ):
        self._test(
            signal_df=signal_df,
            pct_buy_slip=pct_buy_slip,
            pct_sell_slip=pct_sell_slip,
            pct_commission=pct_commission,
        )

    @pytest.mark.parametrize(
        "price_match_df", [utils.make_data_df(0), utils.make_data_df(nan)]
    )
    @pytest.mark.parametrize(
        "backtest_algorithm",
        [
            lambda ctx: ctx.target_pct_port(ctx.signal),
            lambda ctx: 100.0,
        ],
    )
    def test_no_price(
        self,
        backtest_algorithm: Callable,
        price_match_df: pd.DataFrame,
        pct_buy_slip: float,
        pct_sell_slip: float,
        pct_commission: float,
    ):
        self._test(
            price_match_df=price_match_df,
            backtest_algorithm=backtest_algorithm,
            pct_buy_slip=pct_buy_slip,
            pct_sell_slip=pct_sell_slip,
            pct_commission=pct_commission,
        )

    @pytest.mark.parametrize("backtest_algorithm", [lambda ctx: 0, lambda ctx: nan])
    def test_backtest_algorithm(
        self,
        backtest_algorithm: Callable,
        pct_buy_slip: float,
        pct_sell_slip: float,
        pct_commission: float,
    ):
        self._test(
            backtest_algorithm=backtest_algorithm,
            pct_buy_slip=pct_buy_slip,
            pct_sell_slip=pct_sell_slip,
            pct_commission=pct_commission,
        )

    def _test(
        self,
        initial_cash: float = 1000.0,
        signal_df: pd.DataFrame = utils.make_signal_weight_df(),
        backtest_algorithm: Callable = lambda ctx: ctx.target_pct_port(ctx.signal),
        close_price_df: pd.DataFrame = utils.make_close_price_df(),
        price_match_df: pd.DataFrame = utils.make_price_df(),
        pct_buy_slip: float = 0.0,
        pct_sell_slip: float = 0.0,
        pct_commission: float = 0.0,
    ):
        # Test
        cash_series, position_df, trade_df = _backtest_and_check(
            initial_cash=initial_cash,
            signal_df=signal_df,
            backtest_algorithm=backtest_algorithm,
            close_price_df=close_price_df,
            price_match_df=price_match_df,
            pct_buy_slip=pct_buy_slip,
            pct_sell_slip=pct_sell_slip,
            pct_commission=pct_commission,
        )

        # Check
        assert (cash_series == initial_cash).all()
        assert position_df.empty
        assert trade_df.empty


@pytest.mark.parametrize("initial_cash", [1e3, 1e6])
@pytest.mark.parametrize(
    ("signal_df", "backtest_algorithm"),
    [
        (
            utils.make_signal_weight_df(n_row=1000, n_col=100),
            lambda ctx: ctx.target_pct_port(ctx.signal),
        )
    ],
)
@pytest.mark.parametrize(
    "close_price_df", [utils.make_close_price_df(n_row=1000, n_col=100)]
)
@pytest.mark.parametrize("price_match_df", [utils.make_price_df(n_row=1000, n_col=100)])
@pytest.mark.parametrize("pct_buy_slip", [0.0, 0.1])
@pytest.mark.parametrize("pct_sell_slip", [0.0, 0.1])
@pytest.mark.parametrize("pct_commission", [0.0, 0.0025, 0.1])
def test_random_input(
    initial_cash: float,
    signal_df: pd.DataFrame,
    backtest_algorithm: Callable,
    close_price_df: pd.DataFrame,
    price_match_df: pd.DataFrame,
    pct_buy_slip: float,
    pct_sell_slip: float,
    pct_commission: float,
):
    _backtest_and_check(
        initial_cash=initial_cash,
        signal_df=signal_df,
        backtest_algorithm=backtest_algorithm,
        close_price_df=close_price_df,
        price_match_df=price_match_df,
        pct_buy_slip=pct_buy_slip,
        pct_sell_slip=pct_sell_slip,
        pct_commission=pct_commission,
    )


def _backtest_and_check(
    initial_cash: float,
    signal_df: pd.DataFrame,
    backtest_algorithm: Callable[[Context], float],
    close_price_df: pd.DataFrame,
    price_match_df: pd.DataFrame,
    pct_buy_slip: float,
    pct_sell_slip: float,
    pct_commission: float,
) -> Tuple[pd.Series, pd.DataFrame, pd.DataFrame]:
    # Test
    cash_series, position_df, trade_df = _backtest(
        initial_cash=initial_cash,
        signal_df=signal_df,
        backtest_algorithm=backtest_algorithm,
        close_price_df=close_price_df,
        price_match_df=price_match_df,
        pct_buy_slip=pct_buy_slip,
        pct_sell_slip=pct_sell_slip,
        pct_commission=pct_commission,
    )

    # Check
    # cash_series
    _check_cash_series(cash_series)
    assert_index_equal(price_match_df.index, cash_series.index)

    # position_df
    _check_position_df(position_df)

    # trade_df
    _check_trade_df(trade_df)

    return cash_series, position_df, trade_df


def _check_cash_series(series):
    assert isinstance(series, pd.Series)

    # Index
    vld.check_df_index_daily(series)

    # Data type
    assert ptypes.is_float_dtype(series)

    # Cash
    assert (series >= 0).all()

    assert not series.empty


def _check_position_df(df):
    assert isinstance(df, pd.DataFrame)

    # Column
    assert_index_equal(df.columns, pd.Index(position_columns))

    # Data type
    assert ptypes.is_datetime64_any_dtype(df["timestamp"])
    if not df.empty:
        assert ptypes.is_string_dtype(df["symbol"])
        assert ptypes.is_float_dtype(df["volume"])
        assert ptypes.is_float_dtype(df["cost_price"])


def _check_trade_df(df):
    assert isinstance(df, pd.DataFrame)

    # Column
    assert_index_equal(df.columns, pd.Index(trade_columns))

    # Data type
    assert ptypes.is_datetime64_any_dtype(df["matched_at"])
    if not df.empty:
        assert ptypes.is_string_dtype(df["symbol"])
        assert ptypes.is_float_dtype(df["volume"])
        assert ptypes.is_float_dtype(df["price"])
        assert ptypes.is_float_dtype(df["pct_commission"])<|MERGE_RESOLUTION|>--- conflicted
+++ resolved
@@ -9,14 +9,9 @@
 from pandas.tseries.offsets import BusinessDay
 
 from ezyquant import validators as vld
-<<<<<<< HEAD
 from ezyquant.backtesting import Context
 from ezyquant.backtesting._backtesting import _backtest
-=======
-from ezyquant.backtest import Context
-from ezyquant.backtest._backtest import _backtest
 from tests import utils
->>>>>>> bbc3f871
 
 nan = float("nan")
 
